--- conflicted
+++ resolved
@@ -2,13 +2,8 @@
 import operator
 
 from django.db.backends.creation import BaseDatabaseCreation
-<<<<<<< HEAD
-from django.db.backends.util import truncate_name
+from django.db.backends.utils import truncate_name
 from django.db.models.fields.related import ManyToManyField, ForeignKey
-=======
-from django.db.backends.utils import truncate_name
-from django.db.models.fields.related import ManyToManyField
->>>>>>> 9d12f68a
 from django.db.transaction import atomic
 from django.utils.log import getLogger
 from django.utils.six.moves import reduce
@@ -81,11 +76,7 @@
         if exc_type is None:
             for sql in self.deferred_sql:
                 self.execute(sql)
-<<<<<<< HEAD
-        return atomic(self.connection.alias, self.connection.features.can_rollback_ddl).__exit__(exc_type, exc_value, traceback)
-=======
         atomic(self.connection.alias, self.connection.features.can_rollback_ddl).__exit__(exc_type, exc_value, traceback)
->>>>>>> 9d12f68a
 
     # Core utility functions
 
@@ -118,15 +109,7 @@
         params = []
         # Check for fields that aren't actually columns (e.g. M2M)
         if sql is None:
-<<<<<<< HEAD
             return None, []
-        # Optionally add the tablespace if it's an implicitly indexed column
-        tablespace = field.db_tablespace or model._meta.db_tablespace
-        if tablespace and self.connection.features.supports_tablespaces and field.unique:
-            sql += " %s" % self.connection.ops.tablespace_sql(tablespace, inline=True)
-=======
-            return None
->>>>>>> 9d12f68a
         # Work out nullability
         null = field.null
         # If we were told to include a default value, do so

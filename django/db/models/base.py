from __future__ import unicode_literals

import copy
import inspect
import sys
<<<<<<< HEAD
from functools import update_wrapper
from itertools import chain
=======
>>>>>>> b2aad7b8
import warnings

from django.apps import apps
from django.apps.config import MODELS_MODULE_NAME
from django.conf import settings
from django.core import checks
from django.core.exceptions import (ObjectDoesNotExist,
    MultipleObjectsReturned, FieldError, ValidationError, NON_FIELD_ERRORS)
from django.db import (router, connections, transaction, DatabaseError,
    DEFAULT_DB_ALIAS, DJANGO_VERSION_PICKLE_KEY)
from django.db.models.deletion import Collector
from django.db.models.fields import AutoField, FieldDoesNotExist
from django.db.models.fields.related import (ForeignObjectRel, ManyToOneRel,
    OneToOneField, add_lazy_relation)
from django.db.models.manager import ensure_default_manager
from django.db.models.options import Options
from django.db.models.query import Q
from django.db.models.query_utils import DeferredAttribute, deferred_class_factory
from django.db.models import signals
from django.utils import six
from django.utils.deprecation import RemovedInDjango19Warning
from django.utils.encoding import force_str, force_text
from django.utils.functional import curry
from django.utils.six.moves import zip
from django.utils.text import get_text_list, capfirst
from django.utils.translation import ugettext_lazy as _
from django.utils.version import get_version


def subclass_exception(name, parents, module, attached_to=None):
    """
    Create exception subclass. Used by ModelBase below.

    If 'attached_to' is supplied, the exception will be created in a way that
    allows it to be pickled, assuming the returned exception class will be added
    as an attribute to the 'attached_to' class.
    """
    class_dict = {'__module__': module}
    if attached_to is not None:
        def __reduce__(self):
            # Exceptions are special - they've got state that isn't
            # in self.__dict__. We assume it is all in self.args.
            return (unpickle_inner_exception, (attached_to, name), self.args)

        def __setstate__(self, args):
            self.args = args

        class_dict['__reduce__'] = __reduce__
        class_dict['__setstate__'] = __setstate__

    return type(name, parents, class_dict)


class ModelBase(type):
    """
    Metaclass for all models.
    """
    def __new__(cls, name, bases, attrs):
        super_new = super(ModelBase, cls).__new__

        # Also ensure initialization is only performed for subclasses of Model
        # (excluding Model class itself).
        parents = [b for b in bases if isinstance(b, ModelBase)]
        if not parents:
            return super_new(cls, name, bases, attrs)

        # Create the class.
        module = attrs.pop('__module__')
        new_class = super_new(cls, name, bases, {'__module__': module})
        attr_meta = attrs.pop('Meta', None)
        abstract = getattr(attr_meta, 'abstract', False)
        if not attr_meta:
            meta = getattr(new_class, 'Meta', None)
        else:
            meta = attr_meta
        base_meta = getattr(new_class, '_meta', None)

        # Look for an application configuration to attach the model to.
        app_config = apps.get_containing_app_config(module)

        if getattr(meta, 'app_label', None) is None:

            if app_config is None:
                # If the model is imported before the configuration for its
                # application is created (#21719), or isn't in an installed
                # application (#21680), use the legacy logic to figure out the
                # app_label by looking one level up from the package or module
                # named 'models'. If no such package or module exists, fall
                # back to looking one level up from the module this model is
                # defined in.

                # For 'django.contrib.sites.models', this would be 'sites'.
                # For 'geo.models.places' this would be 'geo'.

                msg = (
                    "Model class %s.%s doesn't declare an explicit app_label "
                    "and either isn't in an application in INSTALLED_APPS or "
                    "else was imported before its application was loaded. " %
                    (module, name))
                if abstract:
                    msg += "Its app_label will be set to None in Django 1.9."
                else:
                    msg += "This will no longer be supported in Django 1.9."
                warnings.warn(msg, RemovedInDjango19Warning, stacklevel=2)

                model_module = sys.modules[new_class.__module__]
                package_components = model_module.__name__.split('.')
                package_components.reverse()  # find the last occurrence of 'models'
                try:
                    app_label_index = package_components.index(MODELS_MODULE_NAME) + 1
                except ValueError:
                    app_label_index = 1
                kwargs = {"app_label": package_components[app_label_index]}

            else:
                kwargs = {"app_label": app_config.label}

        else:
            kwargs = {}

        new_class.add_to_class('_meta', Options(meta, **kwargs))
        if not abstract:
            new_class.add_to_class(
                'DoesNotExist',
                subclass_exception(
                    str('DoesNotExist'),
                    tuple(
                        x.DoesNotExist for x in parents if hasattr(x, '_meta') and not x._meta.abstract
                    ) or (ObjectDoesNotExist,),
                    module,
                    attached_to=new_class))
            new_class.add_to_class(
                'MultipleObjectsReturned',
                subclass_exception(
                    str('MultipleObjectsReturned'),
                    tuple(
                        x.MultipleObjectsReturned for x in parents if hasattr(x, '_meta') and not x._meta.abstract
                    ) or (MultipleObjectsReturned,),
                    module,
                    attached_to=new_class))
            if base_meta and not base_meta.abstract:
                # Non-abstract child classes inherit some attributes from their
                # non-abstract parent (unless an ABC comes before it in the
                # method resolution order).
                if not hasattr(meta, 'ordering'):
                    new_class._meta.ordering = base_meta.ordering
                if not hasattr(meta, 'get_latest_by'):
                    new_class._meta.get_latest_by = base_meta.get_latest_by

        is_proxy = new_class._meta.proxy

        # If the model is a proxy, ensure that the base class
        # hasn't been swapped out.
        if is_proxy and base_meta and base_meta.swapped:
            raise TypeError("%s cannot proxy the swapped model '%s'." % (name, base_meta.swapped))

        if getattr(new_class, '_default_manager', None):
            if not is_proxy:
                # Multi-table inheritance doesn't inherit default manager from
                # parents.
                new_class._default_manager = None
                new_class._base_manager = None
            else:
                # Proxy classes do inherit parent's default manager, if none is
                # set explicitly.
                new_class._default_manager = new_class._default_manager._copy_to_model(new_class)
                new_class._base_manager = new_class._base_manager._copy_to_model(new_class)

        # Add all attributes to the class.
        for obj_name, obj in attrs.items():
            new_class.add_to_class(obj_name, obj)

        # All the fields of any type declared on this model
        new_fields = chain(
            new_class._meta.local_fields,
            new_class._meta.local_many_to_many,
            new_class._meta.virtual_fields
        )
        field_names = set(f.name for f in new_fields)

        # Basic setup for proxy models.
        if is_proxy:
            base = None
            for parent in [kls for kls in parents if hasattr(kls, '_meta')]:
                if parent._meta.abstract:
                    if parent._meta.fields:
                        raise TypeError(
                            "Abstract base class containing model fields not "
                            "permitted for proxy model '%s'." % name
                        )
                    else:
                        continue
                if base is not None:
                    raise TypeError("Proxy model '%s' has more than one non-abstract model base class." % name)
                else:
                    base = parent
            if base is None:
                raise TypeError("Proxy model '%s' has no non-abstract model base class." % name)
            new_class._meta.setup_proxy(base)
            new_class._meta.concrete_model = base._meta.concrete_model
            base._meta.concrete_model._meta.proxied_children.append(new_class._meta)
        else:
            new_class._meta.concrete_model = new_class

        # Collect the parent links for multi-table inheritance.
        parent_links = {}
        for base in reversed([new_class] + parents):
            # Conceptually equivalent to `if base is Model`.
            if not hasattr(base, '_meta'):
                continue
            # Skip concrete parent classes.
            if base != new_class and not base._meta.abstract:
                continue
            # Locate OneToOneField instances.
            for field in base._meta.local_fields:
                if isinstance(field, OneToOneField):
                    parent_links[field.rel.to] = field

        # Do the appropriate setup for any model parents.
        for base in parents:
            original_base = base
            if not hasattr(base, '_meta'):
                # Things without _meta aren't functional models, so they're
                # uninteresting parents.
                continue

            parent_fields = base._meta.local_fields + base._meta.local_many_to_many
            # Check for clashes between locally declared fields and those
            # on the base classes (we cannot handle shadowed fields at the
            # moment).
            for field in parent_fields:
                if field.name in field_names:
                    raise FieldError(
                        'Local field %r in class %r clashes '
                        'with field of similar name from '
                        'base class %r' % (field.name, name, base.__name__)
                    )
            if not base._meta.abstract:
                # Concrete classes...
                base = base._meta.concrete_model
                if base in parent_links:
                    field = parent_links[base]
                elif not is_proxy:
                    attr_name = '%s_ptr' % base._meta.model_name
                    field = OneToOneField(base, name=attr_name,
                            auto_created=True, parent_link=True)
                    # Only add the ptr field if it's not already present;
                    # e.g. migrations will already have it specified
                    if not hasattr(new_class, attr_name):
                        new_class.add_to_class(attr_name, field)
                else:
                    field = None
                new_class._meta.parents[base] = field
            else:
                # .. and abstract ones.
                for field in parent_fields:
                    new_class.add_to_class(field.name, copy.deepcopy(field))

                # Pass any non-abstract parent classes onto child.
                new_class._meta.parents.update(base._meta.parents)

            # Inherit managers from the abstract base classes.
            new_class.copy_managers(base._meta.abstract_managers)

            # Proxy models inherit the non-abstract managers from their base,
            # unless they have redefined any of them.
            if is_proxy:
                new_class.copy_managers(original_base._meta.concrete_managers)

            # Inherit virtual fields (like GenericForeignKey) from the parent
            # class
            for field in base._meta.virtual_fields:
                if base._meta.abstract and field.name in field_names:
                    raise FieldError(
                        'Local field %r in class %r clashes '
                        'with field of similar name from '
                        'abstract base class %r' % (field.name, name, base.__name__)
                    )
                new_class.add_to_class(field.name, copy.deepcopy(field))

        if abstract:
            # Abstract base models can't be instantiated and don't appear in
            # the list of models for an app. We do the final setup for them a
            # little differently from normal models.
            attr_meta.abstract = False
            new_class.Meta = attr_meta
            return new_class

        new_class._prepare()
        new_class._meta.apps.register_model(new_class._meta.app_label, new_class)
        return new_class

    def copy_managers(cls, base_managers):
        # This is in-place sorting of an Options attribute, but that's fine.
        base_managers.sort()
        for _, mgr_name, manager in base_managers:  # NOQA (redefinition of _)
            val = getattr(cls, mgr_name, None)
            if not val or val is manager:
                new_manager = manager._copy_to_model(cls)
                cls.add_to_class(mgr_name, new_manager)

    def add_to_class(cls, name, value):
        # We should call the contribute_to_class method only if it's bound
        if not inspect.isclass(value) and hasattr(value, 'contribute_to_class'):
            value.contribute_to_class(cls, name)
        else:
            setattr(cls, name, value)

    def _prepare(cls):
        """
        Creates some methods once self._meta has been populated.
        """
        opts = cls._meta
        opts._prepare(cls)

        if opts.order_with_respect_to:
            cls.get_next_in_order = curry(cls._get_next_or_previous_in_order, is_next=True)
            cls.get_previous_in_order = curry(cls._get_next_or_previous_in_order, is_next=False)

            # defer creating accessors on the foreign class until we are
            # certain it has been created
            def make_foreign_order_accessors(field, model, cls):
                setattr(
                    field.rel.to,
                    'get_%s_order' % cls.__name__.lower(),
                    curry(method_get_order, cls)
                )
                setattr(
                    field.rel.to,
                    'set_%s_order' % cls.__name__.lower(),
                    curry(method_set_order, cls)
                )
            add_lazy_relation(
                cls,
                opts.order_with_respect_to,
                opts.order_with_respect_to.rel.to,
                make_foreign_order_accessors
            )

        # Give the class a docstring -- its definition.
        if cls.__doc__ is None:
            cls.__doc__ = "%s(%s)" % (cls.__name__, ", ".join(f.attname for f in opts.fields))

        get_absolute_url_override = settings.ABSOLUTE_URL_OVERRIDES.get(
            '%s.%s' % (opts.app_label, opts.model_name)
        )
        if get_absolute_url_override:
            setattr(cls, 'get_absolute_url', get_absolute_url_override)

        ensure_default_manager(cls)
        signals.class_prepared.send(sender=cls)


class ModelState(object):
    """
    A class for storing instance state
    """
    def __init__(self, db=None):
        self.db = db
        # If true, uniqueness validation checks will consider this a new, as-yet-unsaved object.
        # Necessary for correct validation of new instances of objects with explicit (non-auto) PKs.
        # This impacts validation only; it has no effect on the actual save.
        self.adding = True


class Model(six.with_metaclass(ModelBase)):
    _deferred = False

    def __init__(self, *args, **kwargs):
        signals.pre_init.send(sender=self.__class__, args=args, kwargs=kwargs)

        # Set up the storage for instance state
        self._state = ModelState()

        # There is a rather weird disparity here; if kwargs, it's set, then args
        # overrides it. It should be one or the other; don't duplicate the work
        # The reason for the kwargs check is that standard iterator passes in by
        # args, and instantiation for iteration is 33% faster.
        args_len = len(args)
        if args_len > len(self._meta.concrete_fields):
            # Daft, but matches old exception sans the err msg.
            raise IndexError("Number of args exceeds number of fields")

        if not kwargs:
            fields_iter = iter(self._meta.concrete_fields)
            # The ordering of the zip calls matter - zip throws StopIteration
            # when an iter throws it. So if the first iter throws it, the second
            # is *not* consumed. We rely on this, so don't change the order
            # without changing the logic.
            for val, field in zip(args, fields_iter):
                setattr(self, field.attname, val)
        else:
            # Slower, kwargs-ready version.
            fields_iter = iter(self._meta.fields)
            for val, field in zip(args, fields_iter):
                setattr(self, field.attname, val)
                kwargs.pop(field.name, None)
                # Maintain compatibility with existing calls.
                if isinstance(field.rel, ManyToOneRel):
                    kwargs.pop(field.attname, None)

        # Now we're left with the unprocessed fields that *must* come from
        # keywords, or default.

        for field in fields_iter:
            is_related_object = False
            # This slightly odd construct is so that we can access any
            # data-descriptor object (DeferredAttribute) without triggering its
            # __get__ method.
            if (field.attname not in kwargs and
                    (isinstance(self.__class__.__dict__.get(field.attname), DeferredAttribute)
                     or field.column is None)):
                # This field will be populated on request.
                continue
            if kwargs:
                if isinstance(field.rel, ForeignObjectRel):
                    try:
                        # Assume object instance was passed in.
                        rel_obj = kwargs.pop(field.name)
                        is_related_object = True
                    except KeyError:
                        try:
                            # Object instance wasn't passed in -- must be an ID.
                            val = kwargs.pop(field.attname)
                        except KeyError:
                            val = field.get_default()
                    else:
                        # Object instance was passed in. Special case: You can
                        # pass in "None" for related objects if it's allowed.
                        if rel_obj is None and field.null:
                            val = None
                else:
                    try:
                        val = kwargs.pop(field.attname)
                    except KeyError:
                        # This is done with an exception rather than the
                        # default argument on pop because we don't want
                        # get_default() to be evaluated, and then not used.
                        # Refs #12057.
                        val = field.get_default()
            else:
                val = field.get_default()

            if is_related_object:
                # If we are passed a related instance, set it using the
                # field.name instead of field.attname (e.g. "user" instead of
                # "user_id") so that the object gets properly cached (and type
                # checked) by the RelatedObjectDescriptor.
                setattr(self, field.name, rel_obj)
            else:
                setattr(self, field.attname, val)

        if kwargs:
            for prop in list(kwargs):
                try:
                    if isinstance(getattr(self.__class__, prop), property):
                        setattr(self, prop, kwargs.pop(prop))
                except AttributeError:
                    pass
            if kwargs:
                raise TypeError("'%s' is an invalid keyword argument for this function" % list(kwargs)[0])
        super(Model, self).__init__()
        signals.post_init.send(sender=self.__class__, instance=self)

    @classmethod
    def from_db(cls, db, field_names, values):
        if cls._deferred:
            new = cls(**dict(zip(field_names, values)))
        else:
            new = cls(*values)
        new._state.adding = False
        new._state.db = db
        return new

    def __repr__(self):
        try:
            u = six.text_type(self)
        except (UnicodeEncodeError, UnicodeDecodeError):
            u = '[Bad Unicode data]'
        return force_str('<%s: %s>' % (self.__class__.__name__, u))

    def __str__(self):
        if six.PY2 and hasattr(self, '__unicode__'):
            return force_text(self).encode('utf-8')
        return '%s object' % self.__class__.__name__

    def __eq__(self, other):
        if not isinstance(other, Model):
            return False
        if self._meta.concrete_model != other._meta.concrete_model:
            return False
        my_pk = self._get_pk_val()
        if my_pk is None:
            return self is other
        return my_pk == other._get_pk_val()

    def __ne__(self, other):
        return not self.__eq__(other)

    def __hash__(self):
        if self._get_pk_val() is None:
            raise TypeError("Model instances without primary key value are unhashable")
        return hash(self._get_pk_val())

    def __reduce__(self):
        """
        Provides pickling support. Normally, this just dispatches to Python's
        standard handling. However, for models with deferred field loading, we
        need to do things manually, as they're dynamically created classes and
        only module-level classes can be pickled by the default path.
        """
        data = self.__dict__
        data[DJANGO_VERSION_PICKLE_KEY] = get_version()
        if not self._deferred:
            class_id = self._meta.app_label, self._meta.object_name
            return model_unpickle, (class_id, [], simple_class_factory), data
        defers = []
        for field in self._meta.fields:
            if isinstance(self.__class__.__dict__.get(field.attname),
                          DeferredAttribute):
                defers.append(field.attname)
        model = self._meta.proxy_for_model
        class_id = model._meta.app_label, model._meta.object_name
        return (model_unpickle, (class_id, defers, deferred_class_factory), data)

    def __setstate__(self, state):
        msg = None
        pickled_version = state.get(DJANGO_VERSION_PICKLE_KEY)
        if pickled_version:
            current_version = get_version()
            if current_version != pickled_version:
                msg = ("Pickled model instance's Django version %s does"
                    " not match the current version %s."
                    % (pickled_version, current_version))
        else:
            msg = "Pickled model instance's Django version is not specified."

        if msg:
            warnings.warn(msg, RuntimeWarning, stacklevel=2)

        self.__dict__.update(state)

    def _get_pk_val(self, meta=None):
        if not meta:
            meta = self._meta
        return getattr(self, meta.pk.attname)

    def _set_pk_val(self, value):
        return setattr(self, self._meta.pk.attname, value)

    pk = property(_get_pk_val, _set_pk_val)

    def serializable_value(self, field_name):
        """
        Returns the value of the field name for this instance. If the field is
        a foreign key, returns the id value, instead of the object. If there's
        no Field object with this name on the model, the model attribute's
        value is returned directly.

        Used to serialize a field's value (in the serializer, or form output,
        for example). Normally, you would just access the attribute directly
        and not use this method.
        """
        try:
            field = self._meta.get_field(field_name)
        except FieldDoesNotExist:
            return getattr(self, field_name)
        return getattr(self, field.attname)

    def save(self, force_insert=False, force_update=False, using=None,
             update_fields=None):
        """
        Saves the current instance. Override this in a subclass if you want to
        control the saving process.

        The 'force_insert' and 'force_update' parameters can be used to insist
        that the "save" must be an SQL insert or update (or equivalent for
        non-SQL backends), respectively. Normally, they should not be set.
        """
        using = using or router.db_for_write(self.__class__, instance=self)
        if force_insert and (force_update or update_fields):
            raise ValueError("Cannot force both insert and updating in model saving.")

        if update_fields is not None:
            # If update_fields is empty, skip the save. We do also check for
            # no-op saves later on for inheritance cases. This bailout is
            # still needed for skipping signal sending.
            if len(update_fields) == 0:
                return

            update_fields = frozenset(update_fields)
            field_names = set()

            for field in self._meta.fields:
                if not field.primary_key:
                    field_names.add(field.name)

                    if field.name != field.attname:
                        field_names.add(field.attname)

            non_model_fields = update_fields.difference(field_names)

            if non_model_fields:
                raise ValueError("The following fields do not exist in this "
                                 "model or are m2m fields: %s"
                                 % ', '.join(non_model_fields))

        # If saving to the same database, and this model is deferred, then
        # automatically do a "update_fields" save on the loaded fields.
        elif not force_insert and self._deferred and using == self._state.db:
            field_names = set()
            for field in self._meta.concrete_fields:
                if not field.primary_key and not hasattr(field, 'through'):
                    field_names.add(field.attname)
            deferred_fields = [
                f.attname for f in self._meta.fields
                if (f.attname not in self.__dict__ and
                    isinstance(self.__class__.__dict__[f.attname], DeferredAttribute))
            ]

            loaded_fields = field_names.difference(deferred_fields)
            if loaded_fields:
                update_fields = frozenset(loaded_fields)

        self.save_base(using=using, force_insert=force_insert,
                       force_update=force_update, update_fields=update_fields)
    save.alters_data = True

    def save_base(self, raw=False, force_insert=False,
                  force_update=False, using=None, update_fields=None):
        """
        Handles the parts of saving which should be done only once per save,
        yet need to be done in raw saves, too. This includes some sanity
        checks and signal sending.

        The 'raw' argument is telling save_base not to save any parent
        models and not to do any changes to the values before save. This
        is used by fixture loading.
        """
        using = using or router.db_for_write(self.__class__, instance=self)
        assert not (force_insert and (force_update or update_fields))
        assert update_fields is None or len(update_fields) > 0
        cls = origin = self.__class__
        # Skip proxies, but keep the origin as the proxy model.
        if cls._meta.proxy:
            cls = cls._meta.concrete_model
        meta = cls._meta
        if not meta.auto_created:
            signals.pre_save.send(sender=origin, instance=self, raw=raw, using=using,
                                  update_fields=update_fields)
        with transaction.atomic(using=using, savepoint=False):
            if not raw:
                self._save_parents(cls, using, update_fields)
            updated = self._save_table(raw, cls, force_insert, force_update, using, update_fields)
        # Store the database on which the object was saved
        self._state.db = using
        # Once saved, this is no longer a to-be-added instance.
        self._state.adding = False

        # Signal that the save is complete
        if not meta.auto_created:
            signals.post_save.send(sender=origin, instance=self, created=(not updated),
                                   update_fields=update_fields, raw=raw, using=using)

    save_base.alters_data = True

    def _save_parents(self, cls, using, update_fields):
        """
        Saves all the parents of cls using values from self.
        """
        meta = cls._meta
        for parent, field in meta.parents.items():
            # Make sure the link fields are synced between parent and self.
            if (field and getattr(self, parent._meta.pk.attname) is None
                    and getattr(self, field.attname) is not None):
                setattr(self, parent._meta.pk.attname, getattr(self, field.attname))
            self._save_parents(cls=parent, using=using, update_fields=update_fields)
            self._save_table(cls=parent, using=using, update_fields=update_fields)
            # Set the parent's PK value to self.
            if field:
                setattr(self, field.attname, self._get_pk_val(parent._meta))
                # Since we didn't have an instance of the parent handy set
                # attname directly, bypassing the descriptor. Invalidate
                # the related object cache, in case it's been accidentally
                # populated. A fresh instance will be re-built from the
                # database if necessary.
                cache_name = field.get_cache_name()
                if hasattr(self, cache_name):
                    delattr(self, cache_name)

    def _save_table(self, raw=False, cls=None, force_insert=False,
                    force_update=False, using=None, update_fields=None):
        """
        Does the heavy-lifting involved in saving. Updates or inserts the data
        for a single table.
        """
        meta = cls._meta
        non_pks = [f for f in meta.local_concrete_fields if not f.primary_key]

        if update_fields:
            non_pks = [f for f in non_pks
                       if f.name in update_fields or f.attname in update_fields]

        pk_val = self._get_pk_val(meta)
        pk_set = pk_val is not None
        if not pk_set and (force_update or update_fields):
            raise ValueError("Cannot force an update in save() with no primary key.")
        updated = False
        # If possible, try an UPDATE. If that doesn't update anything, do an INSERT.
        if pk_set and not force_insert:
            base_qs = cls._base_manager.using(using)
            values = [(f, None, (getattr(self, f.attname) if raw else f.pre_save(self, False)))
                      for f in non_pks]
            forced_update = update_fields or force_update
            updated = self._do_update(base_qs, using, pk_val, values, update_fields,
                                      forced_update)
            if force_update and not updated:
                raise DatabaseError("Forced update did not affect any rows.")
            if update_fields and not updated:
                raise DatabaseError("Save with update_fields did not affect any rows.")
        if not updated:
            if meta.order_with_respect_to:
                # If this is a model with an order_with_respect_to
                # autopopulate the _order field
                field = meta.order_with_respect_to
                order_value = cls._base_manager.using(using).filter(
                    **{field.name: getattr(self, field.attname)}).count()
                self._order = order_value

            fields = meta.local_concrete_fields
            if not pk_set:
                fields = [f for f in fields if not isinstance(f, AutoField)]

            update_pk = bool(meta.has_auto_field and not pk_set)
            result = self._do_insert(cls._base_manager, using, fields, update_pk, raw)
            if update_pk:
                setattr(self, meta.pk.attname, result)
        return updated

    def _do_update(self, base_qs, using, pk_val, values, update_fields, forced_update):
        """
        This method will try to update the model. If the model was updated (in
        the sense that an update query was done and a matching row was found
        from the DB) the method will return True.
        """
        filtered = base_qs.filter(pk=pk_val)
        if not values:
            # We can end up here when saving a model in inheritance chain where
            # update_fields doesn't target any field in current model. In that
            # case we just say the update succeeded. Another case ending up here
            # is a model with just PK - in that case check that the PK still
            # exists.
            return update_fields is not None or filtered.exists()
        if self._meta.select_on_save and not forced_update:
            if filtered.exists():
                filtered._update(values)
                return True
            else:
                return False
        return filtered._update(values) > 0

    def _do_insert(self, manager, using, fields, update_pk, raw):
        """
        Do an INSERT. If update_pk is defined then this method should return
        the new pk for the model.
        """
        return manager._insert([self], fields=fields, return_id=update_pk,
                               using=using, raw=raw)

    def delete(self, using=None):
        using = using or router.db_for_write(self.__class__, instance=self)
        assert self._get_pk_val() is not None, (
            "%s object can't be deleted because its %s attribute is set to None." %
            (self._meta.object_name, self._meta.pk.attname)
        )

        collector = Collector(using=using)
        collector.collect([self])
        collector.delete()

    delete.alters_data = True

    def _get_FIELD_display(self, field):
        value = getattr(self, field.attname)
        return force_text(dict(field.flatchoices).get(value, value), strings_only=True)

    def _get_next_or_previous_by_FIELD(self, field, is_next, **kwargs):
        if not self.pk:
            raise ValueError("get_next/get_previous cannot be used on unsaved objects.")
        op = 'gt' if is_next else 'lt'
        order = '' if is_next else '-'
        param = force_text(getattr(self, field.attname))
        q = Q(**{'%s__%s' % (field.name, op): param})
        q = q | Q(**{field.name: param, 'pk__%s' % op: self.pk})
        qs = self.__class__._default_manager.using(self._state.db).filter(**kwargs).filter(q).order_by(
            '%s%s' % (order, field.name), '%spk' % order
        )
        try:
            return qs[0]
        except IndexError:
            raise self.DoesNotExist("%s matching query does not exist." % self.__class__._meta.object_name)

    def _get_next_or_previous_in_order(self, is_next):
        cachename = "__%s_order_cache" % is_next
        if not hasattr(self, cachename):
            op = 'gt' if is_next else 'lt'
            order = '_order' if is_next else '-_order'
            order_field = self._meta.order_with_respect_to
            obj = self._default_manager.filter(**{
                order_field.name: getattr(self, order_field.attname)
            }).filter(**{
                '_order__%s' % op: self._default_manager.values('_order').filter(**{
                    self._meta.pk.name: self.pk
                })
            }).order_by(order)[:1].get()
            setattr(self, cachename, obj)
        return getattr(self, cachename)

    def prepare_database_save(self, unused):
        if self.pk is None:
            raise ValueError("Unsaved model instance %r cannot be used in an ORM query." % self)
        return self.pk

    def clean(self):
        """
        Hook for doing any extra model-wide validation after clean() has been
        called on every field by self.clean_fields. Any ValidationError raised
        by this method will not be associated with a particular field; it will
        have a special-case association with the field defined by NON_FIELD_ERRORS.
        """
        pass

    def validate_unique(self, exclude=None):
        """
        Checks unique constraints on the model and raises ``ValidationError``
        if any failed.
        """
        unique_checks, date_checks = self._get_unique_checks(exclude=exclude)

        errors = self._perform_unique_checks(unique_checks)
        date_errors = self._perform_date_checks(date_checks)

        for k, v in date_errors.items():
            errors.setdefault(k, []).extend(v)

        if errors:
            raise ValidationError(errors)

    def _get_unique_checks(self, exclude=None):
        """
        Gather a list of checks to perform. Since validate_unique could be
        called from a ModelForm, some fields may have been excluded; we can't
        perform a unique check on a model that is missing fields involved
        in that check.
        Fields that did not validate should also be excluded, but they need
        to be passed in via the exclude argument.
        """
        if exclude is None:
            exclude = []
        unique_checks = []

        unique_togethers = [(self.__class__, self._meta.unique_together)]
        for parent_class in self._meta.parents.keys():
            if parent_class._meta.unique_together:
                unique_togethers.append((parent_class, parent_class._meta.unique_together))

        for model_class, unique_together in unique_togethers:
            for check in unique_together:
                for name in check:
                    # If this is an excluded field, don't add this check.
                    if name in exclude:
                        break
                else:
                    unique_checks.append((model_class, tuple(check)))

        # These are checks for the unique_for_<date/year/month>.
        date_checks = []

        # Gather a list of checks for fields declared as unique and add them to
        # the list of checks.

        fields_with_class = [(self.__class__, self._meta.local_fields)]
        for parent_class in self._meta.parents.keys():
            fields_with_class.append((parent_class, parent_class._meta.local_fields))

        for model_class, fields in fields_with_class:
            for f in fields:
                name = f.name
                if name in exclude:
                    continue
                if f.unique:
                    unique_checks.append((model_class, (name,)))
                if f.unique_for_date and f.unique_for_date not in exclude:
                    date_checks.append((model_class, 'date', name, f.unique_for_date))
                if f.unique_for_year and f.unique_for_year not in exclude:
                    date_checks.append((model_class, 'year', name, f.unique_for_year))
                if f.unique_for_month and f.unique_for_month not in exclude:
                    date_checks.append((model_class, 'month', name, f.unique_for_month))
        return unique_checks, date_checks

    def _perform_unique_checks(self, unique_checks):
        errors = {}

        for model_class, unique_check in unique_checks:
            # Try to look up an existing object with the same values as this
            # object's values for all the unique field.

            lookup_kwargs = {}
            for field_name in unique_check:
                f = self._meta.get_field(field_name)
                lookup_value = getattr(self, f.attname)
                if lookup_value is None:
                    # no value, skip the lookup
                    continue
                if f.primary_key and not self._state.adding:
                    # no need to check for unique primary key when editing
                    continue
                lookup_kwargs[str(field_name)] = lookup_value

            # some fields were skipped, no reason to do the check
            if len(unique_check) != len(lookup_kwargs):
                continue

            qs = model_class._default_manager.filter(**lookup_kwargs)

            # Exclude the current object from the query if we are editing an
            # instance (as opposed to creating a new one)
            # Note that we need to use the pk as defined by model_class, not
            # self.pk. These can be different fields because model inheritance
            # allows single model to have effectively multiple primary keys.
            # Refs #17615.
            model_class_pk = self._get_pk_val(model_class._meta)
            if not self._state.adding and model_class_pk is not None:
                qs = qs.exclude(pk=model_class_pk)
            if qs.exists():
                if len(unique_check) == 1:
                    key = unique_check[0]
                else:
                    key = NON_FIELD_ERRORS
                errors.setdefault(key, []).append(self.unique_error_message(model_class, unique_check))

        return errors

    def _perform_date_checks(self, date_checks):
        errors = {}
        for model_class, lookup_type, field, unique_for in date_checks:
            lookup_kwargs = {}
            # there's a ticket to add a date lookup, we can remove this special
            # case if that makes it's way in
            date = getattr(self, unique_for)
            if date is None:
                continue
            if lookup_type == 'date':
                lookup_kwargs['%s__day' % unique_for] = date.day
                lookup_kwargs['%s__month' % unique_for] = date.month
                lookup_kwargs['%s__year' % unique_for] = date.year
            else:
                lookup_kwargs['%s__%s' % (unique_for, lookup_type)] = getattr(date, lookup_type)
            lookup_kwargs[field] = getattr(self, field)

            qs = model_class._default_manager.filter(**lookup_kwargs)
            # Exclude the current object from the query if we are editing an
            # instance (as opposed to creating a new one)
            if not self._state.adding and self.pk is not None:
                qs = qs.exclude(pk=self.pk)

            if qs.exists():
                errors.setdefault(field, []).append(
                    self.date_error_message(lookup_type, field, unique_for)
                )
        return errors

    def date_error_message(self, lookup_type, field_name, unique_for):
        opts = self._meta
        field = opts.get_field(field_name)
        return ValidationError(
            message=field.error_messages['unique_for_date'],
            code='unique_for_date',
            params={
                'model': self,
                'model_name': six.text_type(capfirst(opts.verbose_name)),
                'lookup_type': lookup_type,
                'field': field_name,
                'field_label': six.text_type(capfirst(field.verbose_name)),
                'date_field': unique_for,
                'date_field_label': six.text_type(capfirst(opts.get_field(unique_for).verbose_name)),
            }
        )

    def unique_error_message(self, model_class, unique_check):
        opts = model_class._meta

        params = {
            'model': self,
            'model_class': model_class,
            'model_name': six.text_type(capfirst(opts.verbose_name)),
            'unique_check': unique_check,
        }

        # A unique field
        if len(unique_check) == 1:
            field = opts.get_field(unique_check[0])
            params['field_label'] = six.text_type(capfirst(field.verbose_name))
            return ValidationError(
                message=field.error_messages['unique'],
                code='unique',
                params=params,
            )

        # unique_together
        else:
            field_labels = [capfirst(opts.get_field(f).verbose_name) for f in unique_check]
            params['field_labels'] = six.text_type(get_text_list(field_labels, _('and')))
            return ValidationError(
                message=_("%(model_name)s with this %(field_labels)s already exists."),
                code='unique_together',
                params=params,
            )

    def full_clean(self, exclude=None, validate_unique=True):
        """
        Calls clean_fields, clean, and validate_unique, on the model,
        and raises a ``ValidationError`` for any errors that occurred.
        """
        errors = {}
        if exclude is None:
            exclude = []
        else:
            exclude = list(exclude)

        try:
            self.clean_fields(exclude=exclude)
        except ValidationError as e:
            errors = e.update_error_dict(errors)

        # Form.clean() is run even if other validation fails, so do the
        # same with Model.clean() for consistency.
        try:
            self.clean()
        except ValidationError as e:
            errors = e.update_error_dict(errors)

        # Run unique checks, but only for fields that passed validation.
        if validate_unique:
            for name in errors.keys():
                if name != NON_FIELD_ERRORS and name not in exclude:
                    exclude.append(name)
            try:
                self.validate_unique(exclude=exclude)
            except ValidationError as e:
                errors = e.update_error_dict(errors)

        if errors:
            raise ValidationError(errors)

    def clean_fields(self, exclude=None):
        """
        Cleans all fields and raises a ValidationError containing a dict
        of all validation errors if any occur.
        """
        if exclude is None:
            exclude = []

        errors = {}
        for f in self._meta.fields:
            if f.name in exclude:
                continue
            # Skip validation for empty fields with blank=True. The developer
            # is responsible for making sure they have a valid value.
            raw_value = getattr(self, f.attname)
            if f.blank and raw_value in f.empty_values:
                continue
            try:
                setattr(self, f.attname, f.clean(raw_value, self))
            except ValidationError as e:
                errors[f.name] = e.error_list

        if errors:
            raise ValidationError(errors)

    @classmethod
    def check(cls, **kwargs):
        errors = []
        errors.extend(cls._check_swappable())
        errors.extend(cls._check_model())
        errors.extend(cls._check_managers(**kwargs))
        if not cls._meta.swapped:
            errors.extend(cls._check_fields(**kwargs))
            errors.extend(cls._check_m2m_through_same_relationship())
            errors.extend(cls._check_long_column_names())
            clash_errors = cls._check_id_field() + cls._check_field_name_clashes()
            errors.extend(clash_errors)
            # If there are field name clashes, hide consequent column name
            # clashes.
            if not clash_errors:
                errors.extend(cls._check_column_name_clashes())
            errors.extend(cls._check_index_together())
            errors.extend(cls._check_unique_together())
            errors.extend(cls._check_ordering())

        return errors

    @classmethod
    def _check_swappable(cls):
        """ Check if the swapped model exists. """

        errors = []
        if cls._meta.swapped:
            try:
                apps.get_model(cls._meta.swapped)
            except ValueError:
                errors.append(
                    checks.Error(
                        "'%s' is not of the form 'app_label.app_name'." % cls._meta.swappable,
                        hint=None,
                        obj=None,
                        id='models.E001',
                    )
                )
            except LookupError:
                app_label, model_name = cls._meta.swapped.split('.')
                errors.append(
                    checks.Error(
                        ("'%s' references '%s.%s', which has not been installed, or is abstract.") % (
                            cls._meta.swappable, app_label, model_name
                        ),
                        hint=None,
                        obj=None,
                        id='models.E002',
                    )
                )
        return errors

    @classmethod
    def _check_model(cls):
        errors = []
        if cls._meta.proxy:
            if cls._meta.local_fields or cls._meta.local_many_to_many:
                errors.append(
                    checks.Error(
                        "Proxy model '%s' contains model fields." % cls.__name__,
                        hint=None,
                        obj=None,
                        id='models.E017',
                    )
                )
        return errors

    @classmethod
    def _check_managers(cls, **kwargs):
        """ Perform all manager checks. """

        errors = []
        managers = cls._meta.concrete_managers + cls._meta.abstract_managers
        for __, __, manager in managers:
            errors.extend(manager.check(**kwargs))
        return errors

    @classmethod
    def _check_fields(cls, **kwargs):
        """ Perform all field checks. """

        errors = []
        for field in cls._meta.local_fields:
            errors.extend(field.check(**kwargs))
        for field in cls._meta.local_many_to_many:
            errors.extend(field.check(from_model=cls, **kwargs))
        return errors

    @classmethod
    def _check_m2m_through_same_relationship(cls):
        """ Check if no relationship model is used by more than one m2m field.
        """

        errors = []
        seen_intermediary_signatures = []

        fields = cls._meta.local_many_to_many

        # Skip when the target model wasn't found.
        fields = (f for f in fields if isinstance(f.rel.to, ModelBase))

        # Skip when the relationship model wasn't found.
        fields = (f for f in fields if isinstance(f.rel.through, ModelBase))

        for f in fields:
            signature = (f.rel.to, cls, f.rel.through)
            if signature in seen_intermediary_signatures:
                errors.append(
                    checks.Error(
                        ("The model has two many-to-many relations through "
                         "the intermediate model '%s.%s'.") % (
                            f.rel.through._meta.app_label,
                            f.rel.through._meta.object_name
                        ),
                        hint=None,
                        obj=cls,
                        id='models.E003',
                    )
                )
            else:
                seen_intermediary_signatures.append(signature)
        return errors

    @classmethod
    def _check_id_field(cls):
        """ Check if `id` field is a primary key. """

        fields = list(f for f in cls._meta.local_fields
            if f.name == 'id' and f != cls._meta.pk)
        # fields is empty or consists of the invalid "id" field
        if fields and not fields[0].primary_key and cls._meta.pk.name == 'id':
            return [
                checks.Error(
                    ("'id' can only be used as a field name if the field also "
                     "sets 'primary_key=True'."),
                    hint=None,
                    obj=cls,
                    id='models.E004',
                )
            ]
        else:
            return []

    @classmethod
    def _check_field_name_clashes(cls):
        """ Ref #17673. """

        errors = []
        used_fields = {}  # name or attname -> field

        # Check that multi-inheritance doesn't cause field name shadowing.
        for parent in cls._meta.parents:
            for f in parent._meta.local_fields:
                clash = used_fields.get(f.name) or used_fields.get(f.attname) or None
                if clash:
                    errors.append(
                        checks.Error(
                            ("The field '%s' from parent model "
                             "'%s' clashes with the field '%s' "
                             "from parent model '%s'.") % (
                                clash.name, clash.model._meta,
                                f.name, f.model._meta
                            ),
                            hint=None,
                            obj=cls,
                            id='models.E005',
                        )
                    )
                used_fields[f.name] = f
                used_fields[f.attname] = f

        # Check that fields defined in the model don't clash with fields from
        # parents.
        for f in cls._meta.local_fields:
            clash = used_fields.get(f.name) or used_fields.get(f.attname) or None
            # Note that we may detect clash between user-defined non-unique
            # field "id" and automatically added unique field "id", both
            # defined at the same model. This special case is considered in
            # _check_id_field and here we ignore it.
            id_conflict = (f.name == "id" and
                clash and clash.name == "id" and clash.model == cls)
            if clash and not id_conflict:
                errors.append(
                    checks.Error(
                        ("The field '%s' clashes with the field '%s' "
                         "from model '%s'.") % (
                            f.name, clash.name, clash.model._meta
                        ),
                        hint=None,
                        obj=f,
                        id='models.E006',
                    )
                )
            used_fields[f.name] = f
            used_fields[f.attname] = f

        return errors

    @classmethod
    def _check_column_name_clashes(cls):
        # Store a list of column names which have already been used by other fields.
        used_column_names = []
        errors = []

        for f in cls._meta.local_fields:
            _, column_name = f.get_attname_column()

            # Ensure the column name is not already in use.
            if column_name and column_name in used_column_names:
                errors.append(
                    checks.Error(
                        "Field '%s' has column name '%s' that is used by another field." % (f.name, column_name),
                        hint="Specify a 'db_column' for the field.",
                        obj=cls,
                        id='models.E007'
                    )
                )
            else:
                used_column_names.append(column_name)

        return errors

    @classmethod
    def _check_index_together(cls):
        """ Check the value of "index_together" option. """
        if not isinstance(cls._meta.index_together, (tuple, list)):
            return [
                checks.Error(
                    "'index_together' must be a list or tuple.",
                    hint=None,
                    obj=cls,
                    id='models.E008',
                )
            ]

        elif any(not isinstance(fields, (tuple, list))
                for fields in cls._meta.index_together):
            return [
                checks.Error(
                    "All 'index_together' elements must be lists or tuples.",
                    hint=None,
                    obj=cls,
                    id='models.E009',
                )
            ]

        else:
            errors = []
            for fields in cls._meta.index_together:
                errors.extend(cls._check_local_fields(fields, "index_together"))
            return errors

    @classmethod
    def _check_unique_together(cls):
        """ Check the value of "unique_together" option. """
        if not isinstance(cls._meta.unique_together, (tuple, list)):
            return [
                checks.Error(
                    "'unique_together' must be a list or tuple.",
                    hint=None,
                    obj=cls,
                    id='models.E010',
                )
            ]

        elif any(not isinstance(fields, (tuple, list))
                for fields in cls._meta.unique_together):
            return [
                checks.Error(
                    "All 'unique_together' elements must be lists or tuples.",
                    hint=None,
                    obj=cls,
                    id='models.E011',
                )
            ]

        else:
            errors = []
            for fields in cls._meta.unique_together:
                errors.extend(cls._check_local_fields(fields, "unique_together"))
            return errors

    @classmethod
    def _check_local_fields(cls, fields, option):
        from django.db import models

        errors = []
        for field_name in fields:
            try:
                field = cls._meta.get_field(field_name)
            except models.FieldDoesNotExist:
                errors.append(
                    checks.Error(
                        "'%s' refers to the non-existent field '%s'." % (option, field_name),
                        hint=None,
                        obj=cls,
                        id='models.E012',
                    )
                )
            else:
                if isinstance(field.rel, models.ManyToManyRel):
                    errors.append(
                        checks.Error(
                            ("'%s' refers to a ManyToManyField '%s', but "
                             "ManyToManyFields are not permitted in '%s'.") % (
                                option, field_name, option
                            ),
                            hint=None,
                            obj=cls,
                            id='models.E013',
                        )
                    )
                elif field not in cls._meta.local_fields:
                    errors.append(
                        checks.Error(
                            ("'%s' refers to field '%s' which is not local "
                             "to model '%s'.") % (
                                option, field_name, cls._meta.object_name
                            ),
                            hint=("This issue may be caused by multi-table "
                                  "inheritance."),
                            obj=cls,
                            id='models.E016',
                        )
                    )
        return errors

    @classmethod
    def _check_ordering(cls):
        """ Check "ordering" option -- is it a list of strings and do all fields
        exist? """

        from django.db.models import FieldDoesNotExist

        if not cls._meta.ordering:
            return []

        if not isinstance(cls._meta.ordering, (list, tuple)):
            return [
                checks.Error(
                    ("'ordering' must be a tuple or list "
                     "(even if you want to order by only one field)."),
                    hint=None,
                    obj=cls,
                    id='models.E014',
                )
            ]

        errors = []

        fields = cls._meta.ordering

        # Skip '?' fields.
        fields = (f for f in fields if f != '?')

        # Convert "-field" to "field".
        fields = ((f[1:] if f.startswith('-') else f) for f in fields)

        fields = (f for f in fields if
            f != '_order' or not cls._meta.order_with_respect_to)

        # Skip ordering in the format field1__field2 (FIXME: checking
        # this format would be nice, but it's a little fiddly).
        fields = (f for f in fields if '__' not in f)

        # Skip ordering on pk. This is always a valid order_by field
        # but is an alias and therefore won't be found by opts.get_field.
        fields = set(f for f in fields if f != 'pk')

        # Check for invalid or non existing field ordering.
        invalid_fields = []

        # Any field name that is not present in field_names does not exist.
        invalid_fields.extend(fields - cls._meta.field_names)

        # Any field that is a m2m field should not be allowed ordering
        m2m_field_names = set(f.name for f in cls._meta.many_to_many)
        invalid_fields.extend(fields & m2m_field_names)

        for invalid_field in invalid_fields:
            errors.append(
                checks.Error(
                    "'ordering' refers to the non-existent field '%s'." % invalid_field,
                    hint=None,
                    obj=cls,
                    id='models.E015',
                )
            )
        return errors

    @classmethod
    def _check_long_column_names(cls):
        """
        Check that any auto-generated column names are shorter than the limits
        for each database in which the model will be created.
        """
        errors = []
        allowed_len = None
        db_alias = None

        # Find the minimum max allowed length among all specified db_aliases.
        for db in settings.DATABASES.keys():
            # skip databases where the model won't be created
            if not router.allow_migrate(db, cls):
                continue
            connection = connections[db]
            max_name_length = connection.ops.max_name_length()
            if max_name_length is None or connection.features.truncates_names:
                continue
            else:
                if allowed_len is None:
                    allowed_len = max_name_length
                    db_alias = db
                elif max_name_length < allowed_len:
                    allowed_len = max_name_length
                    db_alias = db

        if allowed_len is None:
            return errors

        for f in cls._meta.local_fields:
            _, column_name = f.get_attname_column()

            # Check if auto-generated name for the field is too long
            # for the database.
            if (f.db_column is None and column_name is not None
                    and len(column_name) > allowed_len):
                errors.append(
                    checks.Error(
                        'Autogenerated column name too long for field "%s". '
                        'Maximum length is "%s" for database "%s".'
                        % (column_name, allowed_len, db_alias),
                        hint="Set the column name manually using 'db_column'.",
                        obj=cls,
                        id='models.E018',
                    )
                )

        for f in cls._meta.local_many_to_many:
            # Check if auto-generated name for the M2M field is too long
            # for the database.
            for m2m in f.rel.through._meta.local_fields:
                _, rel_name = m2m.get_attname_column()
                if (m2m.db_column is None and rel_name is not None
                        and len(rel_name) > allowed_len):
                    errors.append(
                        checks.Error(
                            'Autogenerated column name too long for M2M field '
                            '"%s". Maximum length is "%s" for database "%s".'
                            % (rel_name, allowed_len, db_alias),
                            hint=("Use 'through' to create a separate model "
                                "for M2M and then set column_name using "
                                "'db_column'."),
                            obj=cls,
                            id='models.E019',
                        )
                    )

        return errors


############################################
# HELPER FUNCTIONS (CURRIED MODEL METHODS) #
############################################

# ORDERING METHODS #########################

def method_set_order(ordered_obj, self, id_list, using=None):
    if using is None:
        using = DEFAULT_DB_ALIAS
    rel_val = getattr(self, ordered_obj._meta.order_with_respect_to.rel.field_name)
    order_name = ordered_obj._meta.order_with_respect_to.name
    # FIXME: It would be nice if there was an "update many" version of update
    # for situations like this.
    with transaction.atomic(using=using, savepoint=False):
        for i, j in enumerate(id_list):
            ordered_obj.objects.filter(**{'pk': j, order_name: rel_val}).update(_order=i)


def method_get_order(ordered_obj, self):
    rel_val = getattr(self, ordered_obj._meta.order_with_respect_to.rel.field_name)
    order_name = ordered_obj._meta.order_with_respect_to.name
    pk_name = ordered_obj._meta.pk.name
    return [r[pk_name] for r in
            ordered_obj.objects.filter(**{order_name: rel_val}).values(pk_name)]


########
# MISC #
########


def simple_class_factory(model, attrs):
    """
    Needed for dynamic classes.
    """
    return model


def model_unpickle(model_id, attrs, factory):
    """
    Used to unpickle Model subclasses with deferred fields.
    """
    if isinstance(model_id, tuple):
        model = apps.get_model(*model_id)
    else:
        # Backwards compat - the model was cached directly in earlier versions.
        model = model_id
    cls = factory(model, attrs)
    return cls.__new__(cls)
model_unpickle.__safe_for_unpickle__ = True


def unpickle_inner_exception(klass, exception_name):
    # Get the exception class from the class it is attached to:
    exception = getattr(klass, exception_name)
    return exception.__new__(exception)<|MERGE_RESOLUTION|>--- conflicted
+++ resolved
@@ -3,11 +3,7 @@
 import copy
 import inspect
 import sys
-<<<<<<< HEAD
-from functools import update_wrapper
 from itertools import chain
-=======
->>>>>>> b2aad7b8
 import warnings
 
 from django.apps import apps

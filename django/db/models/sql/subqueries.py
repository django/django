--- conflicted
+++ resolved
@@ -126,22 +126,15 @@
         """
         values_seq = []
         for name, val in six.iteritems(values):
-<<<<<<< HEAD
             field = self.get_meta().get_field(name)
             direct = not field.is_reverse_object or hasattr(field, 'for_concrete_model')
             model = field.parent_model._meta.concrete_model
             if not direct or hasattr(field, 'is_m2m'):
-                raise FieldError('Cannot update model field %r (only non-relations and foreign keys permitted).' % field)
-            if model is not self.get_meta().model:
-=======
-            field, model, direct, m2m = self.get_meta().get_field_by_name(name)
-            if not direct or m2m:
                 raise FieldError(
                     'Cannot update model field %r (only non-relations and '
                     'foreign keys permitted).' % field
                 )
-            if model:
->>>>>>> b2aad7b8
+            if model is not self.get_meta().model:
                 self.add_related_update(model, field, val)
                 continue
             values_seq.append((field, model, val))

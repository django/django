--- conflicted
+++ resolved
@@ -804,20 +804,10 @@
             annotations[arg.default_alias] = arg
         annotations.update(kwargs)
 
-<<<<<<< HEAD
-        for aggregate in kwargs:
-            names = getattr(self, '_fields', None)
-            if names is None:
-                names = [f.name for f in self.model._meta.get_fields()]
-            if aggregate in names:
-                raise ValueError("The annotation '%s' conflicts with a field on "
-                    "the model." % aggregate)
-=======
         obj = self._clone()
         names = getattr(self, '_fields', None)
         if names is None:
-            names = set(self.model._meta.get_all_field_names())
->>>>>>> 14a3b609
+            names = set(f.name for f in self.model._meta.get_fields())
 
         # Add the annotations to the query
         for alias, annotation in annotations.items():

from operator import attrgetter

from django.db import connection, connections, router, transaction
from django.db.backends import utils
from django.db.models import signals
from django.db.models.fields import (AutoField, Field, IntegerField,
    PositiveIntegerField, PositiveSmallIntegerField, FieldDoesNotExist)
from django.db.models.related import RelatedObject, PathInfo
from django.db.models.query import QuerySet
from django.db.models.deletion import CASCADE
from django.utils.encoding import smart_text
from django.utils import six
from django.utils.deprecation import RenameMethodsBase
from django.utils.translation import ugettext_lazy as _
from django.utils.functional import curry, cached_property
from django.core import exceptions
from django import forms

RECURSIVE_RELATIONSHIP_CONSTANT = 'self'

def add_lazy_relation(cls, field, relation, operation):
    """
    Adds a lookup on ``cls`` when a related field is defined using a string,
    i.e.::

        class MyModel(Model):
            fk = ForeignKey("AnotherModel")

    This string can be:

        * RECURSIVE_RELATIONSHIP_CONSTANT (i.e. "self") to indicate a recursive
          relation.

        * The name of a model (i.e "AnotherModel") to indicate another model in
          the same app.

        * An app-label and model name (i.e. "someapp.AnotherModel") to indicate
          another model in a different app.

    If the other model hasn't yet been loaded -- almost a given if you're using
    lazy relationships -- then the relation won't be set up until the
    class_prepared signal fires at the end of model initialization.

    operation is the work that must be performed once the relation can be resolved.
    """
    # Check for recursive relations
    if relation == RECURSIVE_RELATIONSHIP_CONSTANT:
        app_label = cls._meta.app_label
        model_name = cls.__name__

    else:
        # Look for an "app.Model" relation

        if isinstance(relation, six.string_types):
            try:
                app_label, model_name = relation.split(".")
            except ValueError:
                # If we can't split, assume a model in current app
                app_label = cls._meta.app_label
                model_name = relation
        else:
            # it's actually a model class
            app_label = relation._meta.app_label
            model_name = relation._meta.object_name

    # Try to look up the related model, and if it's already loaded resolve the
    # string right away. If get_model returns None, it means that the related
    # model isn't loaded yet, so we need to pend the relation until the class
    # is prepared.
    model = cls._meta.app_cache.get_model(app_label, model_name,
                      seed_cache=False, only_installed=False)
    if model:
        operation(field, model, cls)
    else:
        key = (app_label, model_name)
        value = (cls, field, operation)
        cls._meta.app_cache.pending_lookups.setdefault(key, []).append(value)


def do_pending_lookups(sender, **kwargs):
    """
    Handle any pending relations to the sending model. Sent from class_prepared.
    """
    key = (sender._meta.app_label, sender.__name__)
    for cls, field, operation in sender._meta.app_cache.pending_lookups.pop(key, []):
        operation(field, sender, cls)

signals.class_prepared.connect(do_pending_lookups)


class RelatedField(Field):
    def db_type(self, connection):
        '''By default related field will not have a column
           as it relates columns to another table'''
        return None

    def contribute_to_class(self, cls, name):
        sup = super(RelatedField, self)

        # Store the opts for related_query_name()
        self.opts = cls._meta

        if hasattr(sup, 'contribute_to_class'):
            sup.contribute_to_class(cls, name)

        if not cls._meta.abstract and self.rel.related_name:
            related_name = self.rel.related_name % {
                'class': cls.__name__.lower(),
                'app_label': cls._meta.app_label.lower()
            }
            self.rel.related_name = related_name
        other = self.rel.to
        if isinstance(other, six.string_types) or other._meta.pk is None:
            def resolve_related_class(field, model, cls):
                field.rel.to = model
                field.do_related_class(model, cls)
            add_lazy_relation(cls, self, other, resolve_related_class)
        else:
            self.do_related_class(other, cls)

    def set_attributes_from_rel(self):
        self.name = self.name or (self.rel.to._meta.model_name + '_' + self.rel.to._meta.pk.name)
        if self.verbose_name is None:
            self.verbose_name = self.rel.to._meta.verbose_name
        self.rel.set_field_name()

    def do_related_class(self, other, cls):
        self.set_attributes_from_rel()
        self.related = RelatedObject(other, cls, self)
        if not cls._meta.abstract:
            self.contribute_to_related_class(other, self.related)

    def related_query_name(self):
        # This method defines the name that can be used to identify this
        # related object in a table-spanning query. It uses the lower-cased
        # object_name by default, but this can be overridden with the
        # "related_name" option.
        return self.rel.related_query_name or self.rel.related_name or self.opts.model_name


class RenameRelatedObjectDescriptorMethods(RenameMethodsBase):
    renamed_methods = (
        ('get_query_set', 'get_queryset', DeprecationWarning),
        ('get_prefetch_query_set', 'get_prefetch_queryset', DeprecationWarning),
    )


class SingleRelatedObjectDescriptor(six.with_metaclass(RenameRelatedObjectDescriptorMethods)):
    # This class provides the functionality that makes the related-object
    # managers available as attributes on a model class, for fields that have
    # a single "remote" value, on the class pointed to by a related field.
    # In the example "place.restaurant", the restaurant attribute is a
    # SingleRelatedObjectDescriptor instance.
    def __init__(self, related):
        self.related = related
        self.cache_name = related.get_cache_name()

    def is_cached(self, instance):
        return hasattr(instance, self.cache_name)

    def get_queryset(self, **hints):
        return self.related.model._base_manager.db_manager(hints=hints)

    def get_prefetch_queryset(self, instances):
        rel_obj_attr = attrgetter(self.related.field.attname)
        instance_attr = lambda obj: obj._get_pk_val()
        instances_dict = dict((instance_attr(inst), inst) for inst in instances)
        query = {'%s__in' % self.related.field.name: instances}
        qs = self.get_queryset(instance=instances[0]).filter(**query)
        # Since we're going to assign directly in the cache,
        # we must manage the reverse relation cache manually.
        rel_obj_cache_name = self.related.field.get_cache_name()
        for rel_obj in qs:
            instance = instances_dict[rel_obj_attr(rel_obj)]
            setattr(rel_obj, rel_obj_cache_name, instance)
        return qs, rel_obj_attr, instance_attr, True, self.cache_name

    def __get__(self, instance, instance_type=None):
        if instance is None:
            return self
        try:
            rel_obj = getattr(instance, self.cache_name)
        except AttributeError:
            related_pk = instance._get_pk_val()
            if related_pk is None:
                rel_obj = None
            else:
                params = {}
                for lh_field, rh_field in self.related.field.related_fields:
                    params['%s__%s' % (self.related.field.name, rh_field.name)] = getattr(instance, rh_field.attname)
                try:
                    rel_obj = self.get_queryset(instance=instance).get(**params)
                except self.related.model.DoesNotExist:
                    rel_obj = None
                else:
                    setattr(rel_obj, self.related.field.get_cache_name(), instance)
            setattr(instance, self.cache_name, rel_obj)
        if rel_obj is None:
            raise self.related.model.DoesNotExist("%s has no %s." % (
                                                  instance.__class__.__name__,
                                                  self.related.get_accessor_name()))
        else:
            return rel_obj

    def __set__(self, instance, value):
        # The similarity of the code below to the code in
        # ReverseSingleRelatedObjectDescriptor is annoying, but there's a bunch
        # of small differences that would make a common base class convoluted.

        # If null=True, we can assign null here, but otherwise the value needs
        # to be an instance of the related class.
        if value is None and self.related.field.null is False:
            raise ValueError('Cannot assign None: "%s.%s" does not allow null values.' %
                                (instance._meta.object_name, self.related.get_accessor_name()))
        elif value is not None and not isinstance(value, self.related.model):
            raise ValueError('Cannot assign "%r": "%s.%s" must be a "%s" instance.' %
                                (value, instance._meta.object_name,
                                 self.related.get_accessor_name(), self.related.opts.object_name))
        elif value is not None:
            if instance._state.db is None:
                instance._state.db = router.db_for_write(instance.__class__, instance=value)
            elif value._state.db is None:
                value._state.db = router.db_for_write(value.__class__, instance=instance)
            elif value._state.db is not None and instance._state.db is not None:
                if not router.allow_relation(value, instance):
                    raise ValueError('Cannot assign "%r": the current database router prevents this relation.' % value)

        related_pk = tuple(getattr(instance, field.attname) for field in self.related.field.foreign_related_fields)
        if None in related_pk:
            raise ValueError('Cannot assign "%r": "%s" instance isn\'t saved in the database.' %
                                (value, instance._meta.object_name))

        # Set the value of the related field to the value of the related object's related field
        for index, field in enumerate(self.related.field.local_related_fields):
            setattr(value, field.attname, related_pk[index])

        # Since we already know what the related object is, seed the related
        # object caches now, too. This avoids another db hit if you get the
        # object you just set.
        setattr(instance, self.cache_name, value)
        setattr(value, self.related.field.get_cache_name(), instance)


class ReverseSingleRelatedObjectDescriptor(six.with_metaclass(RenameRelatedObjectDescriptorMethods)):
    # This class provides the functionality that makes the related-object
    # managers available as attributes on a model class, for fields that have
    # a single "remote" value, on the class that defines the related field.
    # In the example "choice.poll", the poll attribute is a
    # ReverseSingleRelatedObjectDescriptor instance.
    def __init__(self, field_with_rel):
        self.field = field_with_rel
        self.cache_name = self.field.get_cache_name()

    def is_cached(self, instance):
        return hasattr(instance, self.cache_name)

    def get_queryset(self, **hints):
        rel_mgr = self.field.rel.to._default_manager.db_manager(hints=hints)
        # If the related manager indicates that it should be used for
        # related fields, respect that.
        if getattr(rel_mgr, 'use_for_related_fields', False):
            return rel_mgr
        else:
            return QuerySet(self.field.rel.to, hints=hints)

    def get_prefetch_queryset(self, instances):
        rel_obj_attr = self.field.get_foreign_related_value
        instance_attr = self.field.get_local_related_value
        instances_dict = dict((instance_attr(inst), inst) for inst in instances)
        query = {'%s__in' % self.field.related_query_name(): instances}
        qs = self.get_queryset(instance=instances[0]).filter(**query)
        # Since we're going to assign directly in the cache,
        # we must manage the reverse relation cache manually.
        if not self.field.rel.multiple:
            rel_obj_cache_name = self.field.related.get_cache_name()
            for rel_obj in qs:
                instance = instances_dict[rel_obj_attr(rel_obj)]
                setattr(rel_obj, rel_obj_cache_name, instance)
        return qs, rel_obj_attr, instance_attr, True, self.cache_name

    def __get__(self, instance, instance_type=None):
        if instance is None:
            return self
        try:
            rel_obj = getattr(instance, self.cache_name)
        except AttributeError:
            val = self.field.get_local_related_value(instance)
            if None in val:
                rel_obj = None
            else:
                params = dict(
                    (rh_field.attname, getattr(instance, lh_field.attname))
                    for lh_field, rh_field in self.field.related_fields)
                qs = self.get_queryset(instance=instance)
                extra_filter = self.field.get_extra_descriptor_filter(instance)
                if isinstance(extra_filter, dict):
                    params.update(extra_filter)
                    qs = qs.filter(**params)
                else:
                    qs = qs.filter(extra_filter, **params)
                # Assuming the database enforces foreign keys, this won't fail.
                rel_obj = qs.get()
                if not self.field.rel.multiple:
                    setattr(rel_obj, self.field.related.get_cache_name(), instance)
            setattr(instance, self.cache_name, rel_obj)
        if rel_obj is None and not self.field.null:
            raise self.field.rel.to.DoesNotExist(
                "%s has no %s." % (self.field.model.__name__, self.field.name))
        else:
            return rel_obj

    def __set__(self, instance, value):
        # If null=True, we can assign null here, but otherwise the value needs
        # to be an instance of the related class.
        if value is None and self.field.null is False:
            raise ValueError('Cannot assign None: "%s.%s" does not allow null values.' %
                                (instance._meta.object_name, self.field.name))
        elif value is not None and not isinstance(value, self.field.rel.to):
            raise ValueError('Cannot assign "%r": "%s.%s" must be a "%s" instance.' %
                                (value, instance._meta.object_name,
                                 self.field.name, self.field.rel.to._meta.object_name))
        elif value is not None:
            if instance._state.db is None:
                instance._state.db = router.db_for_write(instance.__class__, instance=value)
            elif value._state.db is None:
                value._state.db = router.db_for_write(value.__class__, instance=instance)
            elif value._state.db is not None and instance._state.db is not None:
                if not router.allow_relation(value, instance):
                    raise ValueError('Cannot assign "%r": the current database router prevents this relation.' % value)

        # If we're setting the value of a OneToOneField to None, we need to clear
        # out the cache on any old related object. Otherwise, deleting the
        # previously-related object will also cause this object to be deleted,
        # which is wrong.
        if value is None:
            # Look up the previously-related object, which may still be available
            # since we've not yet cleared out the related field.
            # Use the cache directly, instead of the accessor; if we haven't
            # populated the cache, then we don't care - we're only accessing
            # the object to invalidate the accessor cache, so there's no
            # need to populate the cache just to expire it again.
            related = getattr(instance, self.cache_name, None)

            # If we've got an old related object, we need to clear out its
            # cache. This cache also might not exist if the related object
            # hasn't been accessed yet.
            if related is not None:
                setattr(related, self.field.related.get_cache_name(), None)

        # Set the value of the related field
        for lh_field, rh_field in self.field.related_fields:
            try:
                setattr(instance, lh_field.attname, getattr(value, rh_field.attname))
            except AttributeError:
                setattr(instance, lh_field.attname, None)

        # Since we already know what the related object is, seed the related
        # object caches now, too. This avoids another db hit if you get the
        # object you just set.
        setattr(instance, self.cache_name, value)
        if value is not None and not self.field.rel.multiple:
            setattr(value, self.field.related.get_cache_name(), instance)


def create_foreign_related_manager(superclass, rel_field, rel_model):
    class RelatedManager(superclass):
        def __init__(self, instance):
            super(RelatedManager, self).__init__()
            self.instance = instance
            self.core_filters = {'%s__exact' % rel_field.name: instance}
            self.model = rel_model

        def __call__(self, **kwargs):
            # We use **kwargs rather than a kwarg argument to enforce the
            # `manager='manager_name'` syntax.
            manager = getattr(self.model, kwargs.pop('manager'))
            manager_class = create_foreign_related_manager(manager.__class__, rel_field, rel_model)
            return manager_class(self.instance)
        do_not_call_in_templates = True

        def get_queryset(self):
            try:
                return self.instance._prefetched_objects_cache[rel_field.related_query_name()]
            except (AttributeError, KeyError):
                db = self._db or router.db_for_read(self.model, instance=self.instance)
                empty_strings_as_null = connections[db].features.interprets_empty_strings_as_nulls
                qs = super(RelatedManager, self).get_queryset()
                qs._add_hints(instance=self.instance)
                if self._db:
                    qs = qs.using(self._db)
                qs = qs.filter(**self.core_filters)
                for field in rel_field.foreign_related_fields:
                    val = getattr(self.instance, field.attname)
                    if val is None or (val == '' and empty_strings_as_null):
                        return qs.none()
                qs._known_related_objects = {rel_field: {self.instance.pk: self.instance}}
                return qs

        def get_prefetch_queryset(self, instances):
            rel_obj_attr = rel_field.get_local_related_value
            instance_attr = rel_field.get_foreign_related_value
            instances_dict = dict((instance_attr(inst), inst) for inst in instances)
            query = {'%s__in' % rel_field.name: instances}
            qs = super(RelatedManager, self).get_queryset()
            qs._add_hints(instance=instances[0])
            if self._db:
                qs = qs.using(self._db)
            qs = qs.filter(**query)
            # Since we just bypassed this class' get_queryset(), we must manage
            # the reverse relation manually.
            for rel_obj in qs:
                instance = instances_dict[rel_obj_attr(rel_obj)]
                setattr(rel_obj, rel_field.name, instance)
            cache_name = rel_field.related_query_name()
            return qs, rel_obj_attr, instance_attr, False, cache_name

        def add(self, *objs):
            objs = list(objs)
            db = router.db_for_write(self.model, instance=self.instance)
            with transaction.commit_on_success_unless_managed(
                    using=db, savepoint=False):
                for obj in objs:
                    if not isinstance(obj, self.model):
                        raise TypeError("'%s' instance expected, got %r" %
                                        (self.model._meta.object_name, obj))
                    setattr(obj, rel_field.name, self.instance)
                    obj.save()
        add.alters_data = True

        def create(self, **kwargs):
            kwargs[rel_field.name] = self.instance
            db = router.db_for_write(self.model, instance=self.instance)
            return super(RelatedManager, self.db_manager(db)).create(**kwargs)
        create.alters_data = True

        def get_or_create(self, **kwargs):
            # Update kwargs with the related object that this
            # ForeignRelatedObjectsDescriptor knows about.
            kwargs[rel_field.name] = self.instance
            db = router.db_for_write(self.model, instance=self.instance)
            return super(RelatedManager, self.db_manager(db)).get_or_create(**kwargs)
        get_or_create.alters_data = True

        # remove() and clear() are only provided if the ForeignKey can have a value of null.
        if rel_field.null:
            def remove(self, *objs):
                val = rel_field.get_foreign_related_value(self.instance)
                for obj in objs:
                    # Is obj actually part of this descriptor set?
                    if rel_field.get_local_related_value(obj) == val:
                        setattr(obj, rel_field.name, None)
                        obj.save()
                    else:
                        raise rel_field.rel.to.DoesNotExist("%r is not related to %r." % (obj, self.instance))
            remove.alters_data = True

            def clear(self):
                self.update(**{rel_field.name: None})
            clear.alters_data = True

    return RelatedManager


class ForeignRelatedObjectsDescriptor(object):
    # This class provides the functionality that makes the related-object
    # managers available as attributes on a model class, for fields that have
    # multiple "remote" values and have a ForeignKey pointed at them by
    # some other model. In the example "poll.choice_set", the choice_set
    # attribute is a ForeignRelatedObjectsDescriptor instance.
    def __init__(self, related):
        self.related = related   # RelatedObject instance

    def __get__(self, instance, instance_type=None):
        if instance is None:
            return self

        return self.related_manager_cls(instance)

    def __set__(self, instance, value):
        manager = self.__get__(instance)
        # If the foreign key can support nulls, then completely clear the related set.
        # Otherwise, just move the named objects into the set.
        if self.related.field.null:
            manager.clear()
        manager.add(*value)

    @cached_property
    def related_manager_cls(self):
        # Dynamically create a class that subclasses the related model's default
        # manager.
        return create_foreign_related_manager(
            self.related.model._default_manager.__class__,
            self.related.field,
            self.related.model,
        )


def create_many_related_manager(superclass, rel):
    """Creates a manager that subclasses 'superclass' (which is a Manager)
    and adds behavior for many-to-many related objects."""
    class ManyRelatedManager(superclass):
        def __init__(self, model=None, query_field_name=None, instance=None, symmetrical=None,
                     source_field_name=None, target_field_name=None, reverse=False,
                     through=None, prefetch_cache_name=None):
            super(ManyRelatedManager, self).__init__()
            self.model = model
            self.query_field_name = query_field_name

            source_field = through._meta.get_field(source_field_name)
            source_related_fields = source_field.related_fields

            self.core_filters = {}
            for lh_field, rh_field in source_related_fields:
                self.core_filters['%s__%s' % (query_field_name, rh_field.name)] = getattr(instance, rh_field.attname)

            self.instance = instance
            self.symmetrical = symmetrical
            self.source_field = source_field
            self.source_field_name = source_field_name
            self.target_field_name = target_field_name
            self.reverse = reverse
            self.through = through
            self.prefetch_cache_name = prefetch_cache_name
            self.related_val = source_field.get_foreign_related_value(instance)
            if None in self.related_val:
                raise ValueError('"%r" needs to have a value for field "%s" before '
                                 'this many-to-many relationship can be used.' %
                                 (instance, source_field_name))
            # Even if this relation is not to pk, we require still pk value.
            # The wish is that the instance has been already saved to DB,
            # although having a pk value isn't a guarantee of that.
            if instance.pk is None:
                raise ValueError("%r instance needs to have a primary key value before "
                                 "a many-to-many relationship can be used." %
                                 instance.__class__.__name__)

        def __call__(self, **kwargs):
            # We use **kwargs rather than a kwarg argument to enforce the
            # `manager='manager_name'` syntax.
            manager = getattr(self.model, kwargs.pop('manager'))
            manager_class = create_many_related_manager(manager.__class__, rel)
            return manager_class(
                model=self.model,
                query_field_name=self.query_field_name,
                instance=self.instance,
                symmetrical=self.symmetrical,
                source_field_name=self.source_field_name,
                target_field_name=self.target_field_name,
                reverse=self.reverse,
                through=self.through,
                prefetch_cache_name=self.prefetch_cache_name,
            )
        do_not_call_in_templates = True

        def get_queryset(self):
            try:
                return self.instance._prefetched_objects_cache[self.prefetch_cache_name]
            except (AttributeError, KeyError):
                qs = super(ManyRelatedManager, self).get_queryset()
                qs._add_hints(instance=self.instance)
                if self._db:
                    qs = qs.using(self._db)
                return qs._next_is_sticky().filter(**self.core_filters)

        def get_prefetch_queryset(self, instances):
            instance = instances[0]
            db = self._db or router.db_for_read(instance.__class__, instance=instance)
            query = {'%s__in' % self.query_field_name: instances}
            qs = super(ManyRelatedManager, self).get_queryset()
            qs._add_hints(instance=instance)
            if self._db:
                qs = qs.using(db)
            qs = qs._next_is_sticky().filter(**query)

            # M2M: need to annotate the query in order to get the primary model
            # that the secondary model was actually related to. We know that
            # there will already be a join on the join table, so we can just add
            # the select.

            # For non-autocreated 'through' models, can't assume we are
            # dealing with PK values.
            fk = self.through._meta.get_field(self.source_field_name)
            join_table = self.through._meta.db_table
            connection = connections[db]
            qn = connection.ops.quote_name
            qs = qs.extra(select=dict(
                ('_prefetch_related_val_%s' % f.attname,
                '%s.%s' % (qn(join_table), qn(f.column))) for f in fk.local_related_fields))
            return (qs,
                    lambda result: tuple(getattr(result, '_prefetch_related_val_%s' % f.attname) for f in fk.local_related_fields),
                    lambda inst: tuple(getattr(inst, f.attname) for f in fk.foreign_related_fields),
                    False,
                    self.prefetch_cache_name)

        # If the ManyToMany relation has an intermediary model,
        # the add and remove methods do not exist.
        if rel.through._meta.auto_created:
            def add(self, *objs):
                self._add_items(self.source_field_name, self.target_field_name, *objs)

                # If this is a symmetrical m2m relation to self, add the mirror entry in the m2m table
                if self.symmetrical:
                    self._add_items(self.target_field_name, self.source_field_name, *objs)
            add.alters_data = True

            def remove(self, *objs):
                self._remove_items(self.source_field_name, self.target_field_name, *objs)

                # If this is a symmetrical m2m relation to self, remove the mirror entry in the m2m table
                if self.symmetrical:
                    self._remove_items(self.target_field_name, self.source_field_name, *objs)
            remove.alters_data = True

        def clear(self):
            self._clear_items(self.source_field_name)

            # If this is a symmetrical m2m relation to self, clear the mirror entry in the m2m table
            if self.symmetrical:
                self._clear_items(self.target_field_name)
        clear.alters_data = True

        def create(self, **kwargs):
            # This check needs to be done here, since we can't later remove this
            # from the method lookup table, as we do with add and remove.
            if not self.through._meta.auto_created:
                opts = self.through._meta
                raise AttributeError("Cannot use create() on a ManyToManyField which specifies an intermediary model. Use %s.%s's Manager instead." % (opts.app_label, opts.object_name))
            db = router.db_for_write(self.instance.__class__, instance=self.instance)
            new_obj = super(ManyRelatedManager, self.db_manager(db)).create(**kwargs)
            self.add(new_obj)
            return new_obj
        create.alters_data = True

        def get_or_create(self, **kwargs):
            db = router.db_for_write(self.instance.__class__, instance=self.instance)
            obj, created = \
                super(ManyRelatedManager, self.db_manager(db)).get_or_create(**kwargs)
            # We only need to add() if created because if we got an object back
            # from get() then the relationship already exists.
            if created:
                self.add(obj)
            return obj, created
        get_or_create.alters_data = True

        def _add_items(self, source_field_name, target_field_name, *objs):
            # source_field_name: the PK fieldname in join table for the source object
            # target_field_name: the PK fieldname in join table for the target object
            # *objs - objects to add. Either object instances, or primary keys of object instances.

            # If there aren't any objects, there is nothing to do.
            from django.db.models import Model
            if objs:
                new_ids = set()
                for obj in objs:
                    if isinstance(obj, self.model):
                        if not router.allow_relation(obj, self.instance):
                            raise ValueError('Cannot add "%r": instance is on database "%s", value is on database "%s"' %
                                               (obj, self.instance._state.db, obj._state.db))
                        fk_val = self.through._meta.get_field(
                            target_field_name).get_foreign_related_value(obj)[0]
                        if fk_val is None:
                            raise ValueError('Cannot add "%r": the value for field "%s" is None' %
                                             (obj, target_field_name))
                        new_ids.add(fk_val)
                    elif isinstance(obj, Model):
                        raise TypeError("'%s' instance expected, got %r" % (self.model._meta.object_name, obj))
                    else:
                        new_ids.add(obj)
                db = router.db_for_write(self.through, instance=self.instance)
                vals = self.through._default_manager.using(db).values_list(target_field_name, flat=True)
                vals = vals.filter(**{
                    source_field_name: self.related_val[0],
                    '%s__in' % target_field_name: new_ids,
                })
                new_ids = new_ids - set(vals)

                if self.reverse or source_field_name == self.source_field_name:
                    # Don't send the signal when we are inserting the
                    # duplicate data row for symmetrical reverse entries.
                    signals.m2m_changed.send(sender=self.through, action='pre_add',
                        instance=self.instance, reverse=self.reverse,
                        model=self.model, pk_set=new_ids, using=db)
                # Add the ones that aren't there already
                self.through._default_manager.using(db).bulk_create([
                    self.through(**{
                        '%s_id' % source_field_name: self.related_val[0],
                        '%s_id' % target_field_name: obj_id,
                    })
                    for obj_id in new_ids
                ])

                if self.reverse or source_field_name == self.source_field_name:
                    # Don't send the signal when we are inserting the
                    # duplicate data row for symmetrical reverse entries.
                    signals.m2m_changed.send(sender=self.through, action='post_add',
                        instance=self.instance, reverse=self.reverse,
                        model=self.model, pk_set=new_ids, using=db)

        def _remove_items(self, source_field_name, target_field_name, *objs):
            # source_field_name: the PK colname in join table for the source object
            # target_field_name: the PK colname in join table for the target object
            # *objs - objects to remove

            # If there aren't any objects, there is nothing to do.
            if objs:
                # Check that all the objects are of the right type
                old_ids = set()
                for obj in objs:
                    if isinstance(obj, self.model):
                        fk_val = self.through._meta.get_field(
                            target_field_name).get_foreign_related_value(obj)[0]
                        old_ids.add(fk_val)
                    else:
                        old_ids.add(obj)
                # Work out what DB we're operating on
                db = router.db_for_write(self.through, instance=self.instance)
                # Send a signal to the other end if need be.
                if self.reverse or source_field_name == self.source_field_name:
                    # Don't send the signal when we are deleting the
                    # duplicate data row for symmetrical reverse entries.
                    signals.m2m_changed.send(sender=self.through, action="pre_remove",
                        instance=self.instance, reverse=self.reverse,
                        model=self.model, pk_set=old_ids, using=db)
                # Remove the specified objects from the join table
                self.through._default_manager.using(db).filter(**{
                    source_field_name: self.related_val[0],
                    '%s__in' % target_field_name: old_ids
                }).delete()
                if self.reverse or source_field_name == self.source_field_name:
                    # Don't send the signal when we are deleting the
                    # duplicate data row for symmetrical reverse entries.
                    signals.m2m_changed.send(sender=self.through, action="post_remove",
                        instance=self.instance, reverse=self.reverse,
                        model=self.model, pk_set=old_ids, using=db)

        def _clear_items(self, source_field_name):
            db = router.db_for_write(self.through, instance=self.instance)
            # source_field_name: the PK colname in join table for the source object
            if self.reverse or source_field_name == self.source_field_name:
                # Don't send the signal when we are clearing the
                # duplicate data rows for symmetrical reverse entries.
                signals.m2m_changed.send(sender=self.through, action="pre_clear",
                    instance=self.instance, reverse=self.reverse,
                    model=self.model, pk_set=None, using=db)
            self.through._default_manager.using(db).filter(**{
                source_field_name: self.related_val
            }).delete()
            if self.reverse or source_field_name == self.source_field_name:
                # Don't send the signal when we are clearing the
                # duplicate data rows for symmetrical reverse entries.
                signals.m2m_changed.send(sender=self.through, action="post_clear",
                    instance=self.instance, reverse=self.reverse,
                    model=self.model, pk_set=None, using=db)

    return ManyRelatedManager


class ManyRelatedObjectsDescriptor(object):
    # This class provides the functionality that makes the related-object
    # managers available as attributes on a model class, for fields that have
    # multiple "remote" values and have a ManyToManyField pointed at them by
    # some other model (rather than having a ManyToManyField themselves).
    # In the example "publication.article_set", the article_set attribute is a
    # ManyRelatedObjectsDescriptor instance.
    def __init__(self, related):
        self.related = related   # RelatedObject instance

    @cached_property
    def related_manager_cls(self):
        # Dynamically create a class that subclasses the related
        # model's default manager.
        return create_many_related_manager(
            self.related.model._default_manager.__class__,
            self.related.field.rel
        )

    def __get__(self, instance, instance_type=None):
        if instance is None:
            return self

        rel_model = self.related.model

        manager = self.related_manager_cls(
            model=rel_model,
            query_field_name=self.related.field.name,
            prefetch_cache_name=self.related.field.related_query_name(),
            instance=instance,
            symmetrical=False,
            source_field_name=self.related.field.m2m_reverse_field_name(),
            target_field_name=self.related.field.m2m_field_name(),
            reverse=True,
            through=self.related.field.rel.through,
        )

        return manager

    def __set__(self, instance, value):
        if not self.related.field.rel.through._meta.auto_created:
            opts = self.related.field.rel.through._meta
            raise AttributeError("Cannot set values on a ManyToManyField which specifies an intermediary model. Use %s.%s's Manager instead." % (opts.app_label, opts.object_name))

        manager = self.__get__(instance)
        manager.clear()
        manager.add(*value)


class ReverseManyRelatedObjectsDescriptor(object):
    # This class provides the functionality that makes the related-object
    # managers available as attributes on a model class, for fields that have
    # multiple "remote" values and have a ManyToManyField defined in their
    # model (rather than having another model pointed *at* them).
    # In the example "article.publications", the publications attribute is a
    # ReverseManyRelatedObjectsDescriptor instance.
    def __init__(self, m2m_field):
        self.field = m2m_field

    @property
    def through(self):
        # through is provided so that you have easy access to the through
        # model (Book.authors.through) for inlines, etc. This is done as
        # a property to ensure that the fully resolved value is returned.
        return self.field.rel.through

    @cached_property
    def related_manager_cls(self):
        # Dynamically create a class that subclasses the related model's
        # default manager.
        return create_many_related_manager(
            self.field.rel.to._default_manager.__class__,
            self.field.rel
        )

    def __get__(self, instance, instance_type=None):
        if instance is None:
            return self

        manager = self.related_manager_cls(
            model=self.field.rel.to,
            query_field_name=self.field.related_query_name(),
            prefetch_cache_name=self.field.name,
            instance=instance,
            symmetrical=self.field.rel.symmetrical,
            source_field_name=self.field.m2m_field_name(),
            target_field_name=self.field.m2m_reverse_field_name(),
            reverse=False,
            through=self.field.rel.through,
        )

        return manager

    def __set__(self, instance, value):
        if not self.field.rel.through._meta.auto_created:
            opts = self.field.rel.through._meta
            raise AttributeError("Cannot set values on a ManyToManyField which specifies an intermediary model.  Use %s.%s's Manager instead." % (opts.app_label, opts.object_name))

        manager = self.__get__(instance)
        # clear() can change expected output of 'value' queryset, we force evaluation
        # of queryset before clear; ticket #19816
        value = tuple(value)
        manager.clear()
        manager.add(*value)


class ForeignObjectRel(object):
    def __init__(self, field, to, related_name=None, limit_choices_to=None,
                 parent_link=False, on_delete=None, related_query_name=None):
        try:
            to._meta
        except AttributeError:  # to._meta doesn't exist, so it must be RECURSIVE_RELATIONSHIP_CONSTANT
            assert isinstance(to, six.string_types), "'to' must be either a model, a model name or the string %r" % RECURSIVE_RELATIONSHIP_CONSTANT

        self.field = field
        self.to = to
        self.related_name = related_name
        self.related_query_name = related_query_name
        self.limit_choices_to = {} if limit_choices_to is None else limit_choices_to
        self.multiple = True
        self.parent_link = parent_link
        self.on_delete = on_delete

    def is_hidden(self):
        "Should the related object be hidden?"
        return self.related_name and self.related_name[-1] == '+'

    def get_joining_columns(self):
        return self.field.get_reverse_joining_columns()

    def get_extra_restriction(self, where_class, alias, related_alias):
        return self.field.get_extra_restriction(where_class, related_alias, alias)

    def set_field_name(self):
        """
        Sets the related field's name, this is not available until later stages
        of app loading, so set_field_name is called from
        set_attributes_from_rel()
        """
        # By default foreign object doesn't relate to any remote field (for
        # example custom multicolumn joins currently have no remote field).
        self.field_name = None


class ManyToOneRel(ForeignObjectRel):
    def __init__(self, field, to, field_name, related_name=None, limit_choices_to=None,
                 parent_link=False, on_delete=None, related_query_name=None):
        super(ManyToOneRel, self).__init__(
            field, to, related_name=related_name, limit_choices_to=limit_choices_to,
            parent_link=parent_link, on_delete=on_delete, related_query_name=related_query_name)
        self.field_name = field_name

    def get_related_field(self):
        """
        Returns the Field in the 'to' object to which this relationship is
        tied.
        """
        data = self.to._meta.get_field_by_name(self.field_name)
        if not data[2]:
            raise FieldDoesNotExist("No related field named '%s'" %
                    self.field_name)
        return data[0]

    def set_field_name(self):
        self.field_name = self.field_name or self.to._meta.pk.name


class OneToOneRel(ManyToOneRel):
    def __init__(self, field, to, field_name, related_name=None, limit_choices_to=None,
                 parent_link=False, on_delete=None, related_query_name=None):
        super(OneToOneRel, self).__init__(field, to, field_name,
                related_name=related_name, limit_choices_to=limit_choices_to,
                parent_link=parent_link, on_delete=on_delete, related_query_name=related_query_name,
        )
        self.multiple = False


class ManyToManyRel(object):
    def __init__(self, to, related_name=None, limit_choices_to=None,
                 symmetrical=True, through=None, db_constraint=True, related_query_name=None):
        if through and not db_constraint:
            raise ValueError("Can't supply a through model and db_constraint=False")
        self.to = to
        self.related_name = related_name
        self.related_query_name = related_query_name
        if limit_choices_to is None:
            limit_choices_to = {}
        self.limit_choices_to = limit_choices_to
        self.symmetrical = symmetrical
        self.multiple = True
        self.through = through
        self.db_constraint = db_constraint

    def is_hidden(self):
        "Should the related object be hidden?"
        return self.related_name and self.related_name[-1] == '+'

    def get_related_field(self):
        """
        Returns the field in the to' object to which this relationship is tied
        (this is always the primary key on the target model). Provided for
        symmetry with ManyToOneRel.
        """
        return self.to._meta.pk


class ForeignObject(RelatedField):
    requires_unique_target = True
    generate_reverse_relation = True
<<<<<<< HEAD
    # GenericRelation is an example of a reverse link.
    is_reverse_link = False
=======
    related_accessor_class = ForeignRelatedObjectsDescriptor
>>>>>>> ddb53856

    def __init__(self, to, from_fields, to_fields, **kwargs):
        self.from_fields = from_fields
        self.to_fields = to_fields

        if 'rel' not in kwargs:
            kwargs['rel'] = ForeignObjectRel(
                self, to,
                related_name=kwargs.pop('related_name', None),
                related_query_name=kwargs.pop('related_query_name', None),
                limit_choices_to=kwargs.pop('limit_choices_to', None),
                parent_link=kwargs.pop('parent_link', False),
                on_delete=kwargs.pop('on_delete', CASCADE),
            )
        kwargs['verbose_name'] = kwargs.get('verbose_name', None)
        kwargs.setdefault('editable', False)

        super(ForeignObject, self).__init__(**kwargs)

    def get_enclosed_fields(self):
        return self.local_related_fields

    def resolve_basic_fields(self):
        return [f
                for myfield in self.get_enclosed_fields()
                for f in myfield.resolve_basic_fields()]

    def resolve_related_fields(self):
        if len(self.from_fields) < 1 or len(self.from_fields) != len(self.to_fields):
            raise ValueError('Foreign Object from and to fields must be '
                             'the same non-zero length.')
        if isinstance(self.rel.to, six.string_types):
            raise ValueError('Related model %r cannot been resolved' % self.rel.to)
        basic_from_fields, basic_to_fields = [], []
        for index in range(len(self.from_fields)):
            from_field_name = self.from_fields[index]
            to_field_name = self.to_fields[index]
            from_field = (self if from_field_name == 'self'
                          else self.opts.get_field_by_name(from_field_name)[0])
            to_field = (self.rel.to._meta.pk if to_field_name is None
                        else self.rel.to._meta.get_field_by_name(to_field_name)[0])
            basic_from = from_field.resolve_basic_fields()
            basic_to = to_field.resolve_basic_fields()
            if len(basic_from) != len(basic_to):
                raise ValueError('Related from field %s and to field %s '
                                 'resolve to different numbers of basic '
                                 'fields.' % (from_field.name, to_field.name))
            basic_from_fields.extend(basic_from)
            basic_to_fields.extend(basic_to)
        return list(zip(basic_from_fields, basic_to_fields))

    @property
    def related_fields(self):
        if not hasattr(self, '_related_fields'):
            self._related_fields = self.resolve_related_fields()
        return self._related_fields

    @property
    def reverse_related_fields(self):
        return [(rhs_field, lhs_field) for lhs_field, rhs_field in self.related_fields]

    @property
    def local_related_fields(self):
        return tuple(lhs_field for lhs_field, rhs_field in self.related_fields)

    @property
    def foreign_related_fields(self):
        return tuple(rhs_field for lhs_field, rhs_field in self.related_fields)

    def get_local_related_value(self, instance):
        return self.get_instance_value_for_fields(instance, self.local_related_fields)

    def get_foreign_related_value(self, instance):
        return self.get_instance_value_for_fields(instance, self.foreign_related_fields)

    @staticmethod
    def get_instance_value_for_fields(instance, fields):
        ret = []
        for field in fields:
            # Gotcha: in some cases (like fixture loading) a model can have
            # different values in parent_ptr_id and parent's id. So, use
            # instance.pk (that is, parent_ptr_id) when asked for instance.id.
            opts = instance._meta
            if field.primary_key:
                possible_parent_link = opts.get_ancestor_link(field.model)
                if not possible_parent_link or possible_parent_link.primary_key:
                    ret.append(instance.pk)
                    continue
            ret.append(getattr(instance, field.attname))
        return tuple(ret)

    def get_column(self):
        return None

    def get_joining_columns(self, reverse_join=False):
        source = self.reverse_related_fields if reverse_join else self.related_fields
        return tuple((lhs_field.column, rhs_field.column) for lhs_field, rhs_field in source)

    def get_reverse_joining_columns(self):
        return self.get_joining_columns(reverse_join=True)

    def get_extra_descriptor_filter(self, instance):
        """
        Returns an extra filter condition for related object fetching when
        user does 'instance.fieldname', that is the extra filter is used in
        the descriptor of the field.

        The filter should be either a dict usable in .filter(**kwargs) call or
        a Q-object. The condition will be ANDed together with the relation's
        joining columns.

        A parallel method is get_extra_restriction() which is used in
        JOIN and subquery conditions.
        """
        return {}

    def get_extra_restriction(self, where_class, alias, related_alias):
        """
        Returns a pair condition used for joining and subquery pushdown. The
        condition is something that responds to as_sql(qn, connection) method.

        Note that currently referring both the 'alias' and 'related_alias'
        will not work in some conditions, like subquery pushdown.

        A parallel method is get_extra_descriptor_filter() which is used in
        instance.fieldname related object fetching.
        """
        return None

    def get_path_info(self):
        """
        Get path from this field to the related model.
        """
        opts = self.rel.to._meta
        from_opts = self.model._meta
        return [PathInfo(from_opts, opts, self.foreign_related_fields, self, False, True)]

    def get_reverse_path_info(self):
        """
        Get path from the related model to this field's model.
        """
        opts = self.model._meta
        from_opts = self.rel.to._meta
        fields = opts.pk.resolve_basic_fields()
        pathinfos = [PathInfo(from_opts, opts, fields, self.rel, not self.unique, False)]
        return pathinfos

    def get_lookup_constraint(self, constraint_class, alias, targets, sources, lookup_type,
                              raw_value):
        from django.db.models.sql.where import SubqueryConstraint, Constraint, AND, OR
        root_constraint = constraint_class()
        assert len(targets) == len(sources)

        def get_normalized_value(value):

            from django.db.models import Model
            if isinstance(value, Model):
                value_list = []
                for source in sources:
                    # Account for one-to-one relations when sent a different model
                    while not isinstance(value, source.model) and (source.rel
                            or source.auxiliary_to is not None):
                        if source.auxiliary_to is not None:
                            source = source.auxiliary_to
                        source = source.rel.to._meta.get_field(source.rel.field_name)
                    value_list.append(getattr(value, source.attname))
                return tuple(value_list)
            elif not isinstance(value, tuple):
                return (value,)
            return value

        is_multicolumn = len(self.related_fields) > 1
        if (hasattr(raw_value, '_as_sql') or
                hasattr(raw_value, 'get_compiler')):
            root_constraint.add(SubqueryConstraint(alias, [target.column for target in targets],
                                                   [source.name for source in sources], raw_value),
                                AND)
        elif lookup_type == 'isnull':
            root_constraint.add(
                (Constraint(alias, targets[0].column, targets[0]), lookup_type, raw_value), AND)
        elif (lookup_type == 'exact' or (lookup_type in ['gt', 'lt', 'gte', 'lte']
                                         and not is_multicolumn)):
            value = get_normalized_value(raw_value)
            for index, source in enumerate(sources):
                root_constraint.add(
                    (Constraint(alias, targets[index].column, sources[index]), lookup_type,
                     value[index]), AND)
        elif lookup_type in ['range', 'in'] and not is_multicolumn:
            values = [get_normalized_value(value) for value in raw_value]
            value = [val[0] for val in values]
            root_constraint.add(
                (Constraint(alias, targets[0].column, sources[0]), lookup_type, value), AND)
        elif lookup_type == 'in':
            values = [get_normalized_value(value) for value in raw_value]
            for value in values:
                value_constraint = constraint_class()
                for index, target in enumerate(targets):
                    value_constraint.add(
                        (Constraint(alias, target.column, sources[index]), 'exact', value[index]),
                        AND)
                root_constraint.add(value_constraint, OR)
        else:
            raise TypeError('Related Field got invalid lookup: %s' % lookup_type)
        return root_constraint

    @property
    def attnames(self):
        return tuple(field.attname for field in self.local_related_fields)

    def get_defaults(self):
        return tuple(field.get_default() for field in self.local_related_fields)

    def contribute_to_class(self, cls, name):
        super(ForeignObject, self).contribute_to_class(cls, name)
        setattr(cls, self.name, ReverseSingleRelatedObjectDescriptor(self))

    def contribute_to_related_class(self, cls, related):
        # Internal FK's - i.e., those with a related name ending with '+' -
        # and swapped models don't get a related descriptor.
        if not self.rel.is_hidden() and not related.model._meta.swapped:
            setattr(cls, related.get_accessor_name(), self.related_accessor_class(related))
            if self.rel.limit_choices_to:
                cls._meta.related_fkey_lookups.append(self.rel.limit_choices_to)


class ForeignKey(ForeignObject):
    empty_strings_allowed = False
    default_error_messages = {
        'invalid': _('%(model)s instance with pk %(pk)r does not exist.')
    }
    description = _("Foreign Key (type determined by related field)")
    prepare_after_contribute_to_class = False

    def __init__(self, to, to_field=None, rel_class=ManyToOneRel,
                 db_constraint=True, aux_field=None, **kwargs):
        try:
            to._meta.object_name.lower()
        except AttributeError:  # to._meta doesn't exist, so it must be RECURSIVE_RELATIONSHIP_CONSTANT
            assert isinstance(to, six.string_types), "%s(%r) is invalid. First parameter to ForeignKey must be either a model, a model name, or the string %r" % (self.__class__.__name__, to, RECURSIVE_RELATIONSHIP_CONSTANT)
        else:
            assert not to._meta.abstract, "%s cannot define a relation with abstract class %s" % (self.__class__.__name__, to._meta.object_name)
            # For backwards compatibility purposes, we need to *try* and set
            # the to_field during FK construction. It won't be guaranteed to
            # be correct until contribute_to_class is called. Refs #12190.
            to_field = to_field or (to._meta.pk and to._meta.pk.name)

        if 'db_index' not in kwargs:
            kwargs['db_index'] = True

        self.db_constraint = db_constraint
        self._aux_field = aux_field

        kwargs['rel'] = rel_class(
            self, to, to_field,
            related_name=kwargs.pop('related_name', None),
            related_query_name=kwargs.pop('related_query_name', None),
            limit_choices_to=kwargs.pop('limit_choices_to', None),
            parent_link=kwargs.pop('parent_link', False),
            on_delete=kwargs.pop('on_delete', CASCADE),
        )
        kwargs.setdefault('editable', True)
        super(ForeignKey, self).__init__(to, ['self'], [to_field], **kwargs)

    def deconstruct(self):
        name, path, args, kwargs = super(ForeignKey, self).deconstruct()
        # Handle the simpler arguments
        if self.db_index:
            del kwargs['db_index']
        else:
            kwargs['db_index'] = False
        if self.db_constraint is not True:
            kwargs['db_constraint'] = self.db_constraint
        if self.rel.on_delete is not CASCADE:
            kwargs['on_delete'] = self.rel.on_delete
        if self._aux_field is not None:
            kwargs['aux_field'] = self._aux_field
        # Rel needs more work.
        if self.rel.field_name:
            kwargs['to_field'] = self.rel.field_name
        if isinstance(self.rel.to, six.string_types):
            kwargs['to'] = self.rel.to
        else:
            kwargs['to'] = "%s.%s" % (self.rel.to._meta.app_label, self.rel.to._meta.object_name)
        return name, path, args, kwargs

    def clone_for_foreignkey(self, *args, **kwargs):
        # We only need to clone our auxiliary field and not the ForeignKey
        # itself.
        return self.auxiliary_field.clone_for_foreignkey(*args, **kwargs)

    def get_enclosed_fields(self):
        return [self.auxiliary_field]

    @cached_property
    def related_field(self):
        return self.rel.get_related_field()

    def get_reverse_path_info(self):
        """
        Get path from the related model to this field's model.
        """
        opts = self.model._meta
        from_opts = self.rel.to._meta
        fields = opts.pk.resolve_basic_fields()
        pathinfos = [PathInfo(from_opts, opts, fields, self.rel, not self.unique, False)]
        return pathinfos

    def validate(self, value, model_instance):
        if self.rel.parent_link:
            return
        super(ForeignKey, self).validate(value, model_instance)
        if value is None:
            return

        using = router.db_for_read(model_instance.__class__, instance=model_instance)
        qs = self.rel.to._default_manager.using(using).filter(
          **{self.rel.field_name: value}
         )
        qs = qs.complex_filter(self.rel.limit_choices_to)
        if not qs.exists():
            raise exceptions.ValidationError(
                self.error_messages['invalid'],
                code='invalid',
                params={'model': self.rel.to._meta.verbose_name, 'pk': value},
            )

    def get_attname(self):
        if self._aux_field is not None:
            return self._aux_field
        return '%s_id' % self.name

    def get_column(self):
        return None

    def get_validator_unique_lookup_type(self):
        return '%s__%s__exact' % (self.name, self.related_field.name)

    def get_default(self):
        "Here we check if the default value is an object and return the to_field if so."
        field_default = super(ForeignKey, self).get_default()
        if isinstance(field_default, self.rel.to):
            return getattr(field_default, self.related_field.attname)
        return field_default

    def get_db_prep_save(self, value, connection):
        if value == '' or value is None:
            return None
        else:
            return self.related_field.get_db_prep_save(value,
                connection=connection)

    def value_to_string(self, obj):
        if not obj:
            # In required many-to-one fields with only one available choice,
            # select that one available choice. Note: For SelectFields
            # we have to check that the length of choices is *2*, not 1,
            # because SelectFields always have an initial "blank" value.
            if not self.blank and self.choices:
                choice_list = self.get_choices_default()
                if len(choice_list) == 2:
                    return smart_text(choice_list[1][0])
        return super(ForeignKey, self).value_to_string(obj)

    def contribute_to_class(self, cls, name):
        super(ForeignKey, self).contribute_to_class(cls, name)
        self.setup_custom_aux_field()

    def setup_custom_aux_field(self, class_prepared=False):
        if self._aux_field is not None:
            try:
                f = self.model._meta.get_field(self._aux_field,
                                               many_to_many=False)
                self.auxiliary_field = f
                # TODO: Do we want to check here that the same field isn't
                # auxiliary to multiple ForeignKeys?
                f.auxiliary_to = self
                if f.prepared:
                    self.prepare()
                else:
                    def delayed_prepare(sender, **kwargs):
                        self.prepare()
                    signals.field_prepared.connect(delayed_prepare,
                                                   sender=f, weak=False)
            except FieldDoesNotExist:
                if class_prepared:
                    raise exceptions.FieldError('Auxiliary field name '
                                                '%r could not be resolved '
                                                'into a field.' %
                                                (self._aux_field,))
                def delayed_custom_aux_field_setup(sender, **kwargs):
                    self.setup_custom_aux_field(class_prepared=True)
                signals.class_prepared.connect(delayed_custom_aux_field_setup,
                                               sender=self.model,
                                               weak=False)

    def contribute_to_related_class(self, cls, related):
        super(ForeignKey, self).contribute_to_related_class(cls, related)
        if self.rel.field_name is None:
            self.rel.field_name = cls._meta.pk.name

    def do_related_class(self, other, cls):
        super(ForeignKey, self).do_related_class(other, cls)
        if self._aux_field is not None:
            # A custom auxiliary field has been set, which means
            # setup_custom_aux_field is responsible for preparing this
            # field.
            return
        if self.model._meta.abstract:
            # We don't add auxiliary fields to abstract models, that would
            # result in them being added twice. They are only added to
            # concrete subclasses.
            self.prepare()
        else:
            # contribute_to_related_class is called from
            # RelatedField.do_related_class, which means self.rel.field_name
            # contains a valid string by now. However, we can't just use
            # self.related_field as that eventually calls the other
            # model's get_field_by_name and it might be too early for that
            # to succeed.
            rel_field = other._meta.get_field(self.rel.field_name)
            self.create_aux_field(rel_field, self.attname)

    def create_aux_field(self, field, name):
        if not field.prepared:
            def delayed_aux_field_creation(sender, **kwargs):
                self.create_aux_field(field, name)
            signals.field_prepared.connect(delayed_aux_field_creation,
                                           sender=field,
                                           weak=False)
            return
        to_add = field.clone_for_foreignkey(
            name, self.null, self.db_tablespace,
            self.creation_counter, self.creation_counter + 1,
            self.db_column or self.attname,
            fk_field=self
        )
        for new_name, new_field in to_add:
            self.model.add_to_class(new_name, new_field)
        aux_field = self.model._meta.get_field(self.attname)
        # It is safe to assume here that all auxiliary fields are prepared
        # by now -- they are supposed to be only basic concrete fields or
        # a CompositeField which is added only after all its constituents.
        self.from_fields = [f.name for f in aux_field.resolve_basic_fields()]
        self.to_fields = [f.name for f in field.resolve_basic_fields()]
        # Cache the aux field for later use.
        self.auxiliary_field = aux_field
        self.prepare()

    def formfield(self, **kwargs):
        db = kwargs.pop('using', None)
        if isinstance(self.rel.to, six.string_types):
            raise ValueError("Cannot create form field for %r yet, because "
                             "its related model %r has not been loaded yet" %
                             (self.name, self.rel.to))
        defaults = {
            'form_class': forms.ModelChoiceField,
            'queryset': self.rel.to._default_manager.using(db).complex_filter(self.rel.limit_choices_to),
            'to_field_name': self.rel.field_name,
        }
        defaults.update(kwargs)
        return super(ForeignKey, self).formfield(**defaults)

    def db_type(self, connection):
        return None

    def db_parameters(self, connection):
        return {"type": self.db_type(connection), "check": []}


class OneToOneField(ForeignKey):
    """
    A OneToOneField is essentially the same as a ForeignKey, with the exception
    that always carries a "unique" constraint with it and the reverse relation
    always returns the object pointed to (since there will only ever be one),
    rather than returning a list.
    """
    related_accessor_class = SingleRelatedObjectDescriptor
    description = _("One-to-one relationship")

    def __init__(self, to, to_field=None, **kwargs):
        kwargs['unique'] = True
        super(OneToOneField, self).__init__(to, to_field, OneToOneRel, **kwargs)

    def deconstruct(self):
        name, path, args, kwargs = super(OneToOneField, self).deconstruct()
        if "unique" in kwargs:
            del kwargs['unique']
        return name, path, args, kwargs

    def formfield(self, **kwargs):
        if self.rel.parent_link:
            return None
        return super(OneToOneField, self).formfield(**kwargs)

    def save_form_data(self, instance, data):
        if isinstance(data, self.rel.to):
            setattr(instance, self.name, data)
        else:
            setattr(instance, self.attname, data)


def create_many_to_many_intermediary_model(field, klass):
    from django.db import models
    managed = True
    if isinstance(field.rel.to, six.string_types) and field.rel.to != RECURSIVE_RELATIONSHIP_CONSTANT:
        to_model = field.rel.to
        to = to_model.split('.')[-1]

        def set_managed(field, model, cls):
            field.rel.through._meta.managed = model._meta.managed or cls._meta.managed
        add_lazy_relation(klass, field, to_model, set_managed)
    elif isinstance(field.rel.to, six.string_types):
        to = klass._meta.object_name
        to_model = klass
        managed = klass._meta.managed
    else:
        to = field.rel.to._meta.object_name
        to_model = field.rel.to
        managed = klass._meta.managed or to_model._meta.managed
    name = '%s_%s' % (klass._meta.object_name, field.name)
    if field.rel.to == RECURSIVE_RELATIONSHIP_CONSTANT or to == klass._meta.object_name:
        from_ = 'from_%s' % to.lower()
        to = 'to_%s' % to.lower()
    else:
        from_ = klass._meta.model_name
        to = to.lower()
    meta = type('Meta', (object,), {
        'db_table': field._get_m2m_db_table(klass._meta),
        'managed': managed,
        'auto_created': klass,
        'app_label': klass._meta.app_label,
        'db_tablespace': klass._meta.db_tablespace,
        'unique_together': (from_, to),
        'verbose_name': '%(from)s-%(to)s relationship' % {'from': from_, 'to': to},
        'verbose_name_plural': '%(from)s-%(to)s relationships' % {'from': from_, 'to': to},
        'app_cache': field.model._meta.app_cache,
    })
    # Construct and return the new class.
    return type(str(name), (models.Model,), {
        'Meta': meta,
        '__module__': klass.__module__,
        from_: models.ForeignKey(klass, related_name='%s+' % name, db_tablespace=field.db_tablespace, db_constraint=field.rel.db_constraint),
        to: models.ForeignKey(to_model, related_name='%s+' % name, db_tablespace=field.db_tablespace, db_constraint=field.rel.db_constraint)
    })


class ManyToManyField(RelatedField):
    description = _("Many-to-many relationship")

    def __init__(self, to, db_constraint=True, **kwargs):
        try:
            assert not to._meta.abstract, "%s cannot define a relation with abstract class %s" % (self.__class__.__name__, to._meta.object_name)
        except AttributeError:  # to._meta doesn't exist, so it must be RECURSIVE_RELATIONSHIP_CONSTANT
            assert isinstance(to, six.string_types), "%s(%r) is invalid. First parameter to ManyToManyField must be either a model, a model name, or the string %r" % (self.__class__.__name__, to, RECURSIVE_RELATIONSHIP_CONSTANT)
            # Class names must be ASCII in Python 2.x, so we forcibly coerce it here to break early if there's a problem.
            to = str(to)

        kwargs['verbose_name'] = kwargs.get('verbose_name', None)
        kwargs['rel'] = ManyToManyRel(to,
            related_name=kwargs.pop('related_name', None),
            related_query_name=kwargs.pop('related_query_name', None),
            limit_choices_to=kwargs.pop('limit_choices_to', None),
            symmetrical=kwargs.pop('symmetrical', to == RECURSIVE_RELATIONSHIP_CONSTANT),
            through=kwargs.pop('through', None),
            db_constraint=db_constraint,
        )

        self.db_table = kwargs.pop('db_table', None)
        if kwargs['rel'].through is not None:
            assert self.db_table is None, "Cannot specify a db_table if an intermediary model is used."

        super(ManyToManyField, self).__init__(**kwargs)

    def deconstruct(self):
        name, path, args, kwargs = super(ManyToManyField, self).deconstruct()
        # Handle the simpler arguments
        if self.rel.db_constraint is not True:
            kwargs['db_constraint'] = self.db_constraint
        if "help_text" in kwargs:
            del kwargs['help_text']
        # Rel needs more work.
        if isinstance(self.rel.to, six.string_types):
            kwargs['to'] = self.rel.to
        else:
            kwargs['to'] = "%s.%s" % (self.rel.to._meta.app_label, self.rel.to._meta.object_name)
        return name, path, args, kwargs

    def _get_path_info(self, direct=False):
        """
        Called by both direct an indirect m2m traversal.
        """
        pathinfos = []
        int_model = self.rel.through
        linkfield1 = int_model._meta.get_field_by_name(self.m2m_field_name())[0]
        linkfield2 = int_model._meta.get_field_by_name(self.m2m_reverse_field_name())[0]
        if direct:
            join1infos = linkfield1.get_reverse_path_info()
            join2infos = linkfield2.get_path_info()
        else:
            join1infos = linkfield2.get_reverse_path_info()
            join2infos = linkfield1.get_path_info()
        pathinfos.extend(join1infos)
        pathinfos.extend(join2infos)
        return pathinfos

    def get_path_info(self):
        return self._get_path_info(direct=True)

    def get_reverse_path_info(self):
        return self._get_path_info(direct=False)

    def get_choices_default(self):
        return Field.get_choices(self, include_blank=False)

    def _get_m2m_db_table(self, opts):
        "Function that can be curried to provide the m2m table name for this relation"
        if self.rel.through is not None:
            return self.rel.through._meta.db_table
        elif self.db_table:
            return self.db_table
        else:
            return utils.truncate_name('%s_%s' % (opts.db_table, self.name),
                                      connection.ops.max_name_length())

    def _get_m2m_attr(self, related, attr):
        "Function that can be curried to provide the source accessor or DB column name for the m2m table"
        cache_attr = '_m2m_%s_cache' % attr
        if hasattr(self, cache_attr):
            return getattr(self, cache_attr)
        for f in self.rel.through._meta.fields:
            if hasattr(f, 'rel') and f.rel and f.rel.to == related.model:
                setattr(self, cache_attr, getattr(f, attr))
                return getattr(self, cache_attr)

    def _get_m2m_reverse_attr(self, related, attr):
        "Function that can be curried to provide the related accessor or DB column name for the m2m table"
        cache_attr = '_m2m_reverse_%s_cache' % attr
        if hasattr(self, cache_attr):
            return getattr(self, cache_attr)
        found = False
        for f in self.rel.through._meta.fields:
            if hasattr(f, 'rel') and f.rel and f.rel.to == related.parent_model:
                if related.model == related.parent_model:
                    # If this is an m2m-intermediate to self,
                    # the first foreign key you find will be
                    # the source column. Keep searching for
                    # the second foreign key.
                    if found:
                        setattr(self, cache_attr, getattr(f, attr))
                        break
                    else:
                        found = True
                else:
                    setattr(self, cache_attr, getattr(f, attr))
                    break
        return getattr(self, cache_attr)

    def value_to_string(self, obj):
        data = ''
        if obj:
            qs = getattr(obj, self.name).all()
            data = [instance._get_pk_val() for instance in qs]
        else:
            # In required many-to-many fields with only one available choice,
            # select that one available choice.
            if not self.blank:
                choices_list = self.get_choices_default()
                if len(choices_list) == 1:
                    data = [choices_list[0][0]]
        return smart_text(data)

    def contribute_to_class(self, cls, name):
        # To support multiple relations to self, it's useful to have a non-None
        # related name on symmetrical relations for internal reasons. The
        # concept doesn't make a lot of sense externally ("you want me to
        # specify *what* on my non-reversible relation?!"), so we set it up
        # automatically. The funky name reduces the chance of an accidental
        # clash.
        if self.rel.symmetrical and (self.rel.to == "self" or self.rel.to == cls._meta.object_name):
            self.rel.related_name = "%s_rel_+" % name

        super(ManyToManyField, self).contribute_to_class(cls, name)

        # The intermediate m2m model is not auto created if:
        #  1) There is a manually specified intermediate, or
        #  2) The class owning the m2m field is abstract.
        #  3) The class owning the m2m field has been swapped out.
        if not self.rel.through and not cls._meta.abstract and not cls._meta.swapped:
            self.rel.through = create_many_to_many_intermediary_model(self, cls)

        # Add the descriptor for the m2m relation
        setattr(cls, self.name, ReverseManyRelatedObjectsDescriptor(self))

        # Set up the accessor for the m2m table name for the relation
        self.m2m_db_table = curry(self._get_m2m_db_table, cls._meta)

        # Populate some necessary rel arguments so that cross-app relations
        # work correctly.
        if isinstance(self.rel.through, six.string_types):
            def resolve_through_model(field, model, cls):
                field.rel.through = model
            add_lazy_relation(cls, self, self.rel.through, resolve_through_model)

    def contribute_to_related_class(self, cls, related):
        # Internal M2Ms (i.e., those with a related name ending with '+')
        # and swapped models don't get a related descriptor.
        if not self.rel.is_hidden() and not related.model._meta.swapped:
            setattr(cls, related.get_accessor_name(), ManyRelatedObjectsDescriptor(related))

        self.m2m_field_name = curry(self._get_m2m_attr, related, 'name')
        self.m2m_reverse_field_name = curry(self._get_m2m_reverse_attr, related, 'name')

        get_m2m_rel = curry(self._get_m2m_attr, related, 'rel')
        self.m2m_target_field_name = lambda: get_m2m_rel().field_name
        get_m2m_reverse_rel = curry(self._get_m2m_reverse_attr, related, 'rel')
        self.m2m_reverse_target_field_name = lambda: get_m2m_reverse_rel().field_name

    def set_attributes_from_rel(self):
        pass

    def value_from_object(self, obj):
        "Returns the value of this field in the given model instance."
        return getattr(obj, self.attname).all()

    def save_form_data(self, instance, data):
        setattr(instance, self.attname, data)

    def formfield(self, **kwargs):
        db = kwargs.pop('using', None)
        defaults = {
            'form_class': forms.ModelMultipleChoiceField,
            'queryset': self.rel.to._default_manager.using(db).complex_filter(self.rel.limit_choices_to)
        }
        defaults.update(kwargs)
        # If initial is passed in, it's a list of related objects, but the
        # MultipleChoiceField takes a list of IDs.
        if defaults.get('initial') is not None:
            initial = defaults['initial']
            if callable(initial):
                initial = initial()
            defaults['initial'] = [i._get_pk_val() for i in initial]
        return super(ManyToManyField, self).formfield(**defaults)

    def db_type(self, connection):
        # A ManyToManyField is not represented by a single column,
        # so return None.
        return None

    def db_parameters(self, connection):
        return {"type": None, "check": None}<|MERGE_RESOLUTION|>--- conflicted
+++ resolved
@@ -964,12 +964,9 @@
 class ForeignObject(RelatedField):
     requires_unique_target = True
     generate_reverse_relation = True
-<<<<<<< HEAD
+    related_accessor_class = ForeignRelatedObjectsDescriptor
     # GenericRelation is an example of a reverse link.
     is_reverse_link = False
-=======
-    related_accessor_class = ForeignRelatedObjectsDescriptor
->>>>>>> ddb53856
 
     def __init__(self, to, from_fields, to_fields, **kwargs):
         self.from_fields = from_fields

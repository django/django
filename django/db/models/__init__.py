--- conflicted
+++ resolved
@@ -1,21 +1,5 @@
 from functools import wraps
 
-<<<<<<< HEAD
-from django.core.exceptions import ObjectDoesNotExist, ImproperlyConfigured
-from django.db.models.loading import get_apps, get_app_path, get_app_paths, get_app, get_models, get_model, register_models, UnavailableApp
-from django.db.models.query import Q, QuerySet
-from django.db.models.expressions import F
-from django.db.models.manager import Manager
-from django.db.models.base import Model
-from django.db.models.aggregates import *
-from django.db.models.fields import *
-from django.db.models.fields.subclassing import SubfieldBase
-from django.db.models.fields.files import FileField, ImageField
-from django.db.models.fields.related import ForeignKey, ForeignObject, OneToOneField, ManyToManyField, ManyToOneRel, ManyToManyRel, OneToOneRel
-from django.db.models.fields.virtual import VirtualField
-from django.db.models.deletion import CASCADE, PROTECT, SET, SET_NULL, SET_DEFAULT, DO_NOTHING, ProtectedError
-from django.db.models import signals
-=======
 from django.core.exceptions import ObjectDoesNotExist, ImproperlyConfigured  # NOQA
 from django.db.models.loading import (  # NOQA
     get_apps, get_app_path, get_app_paths, get_app, get_models, get_model,
@@ -31,10 +15,10 @@
 from django.db.models.fields.related import (  # NOQA
     ForeignKey, ForeignObject, OneToOneField, ManyToManyField,
     ManyToOneRel, ManyToManyRel, OneToOneRel)
+from django.db.models.fields.virtual import VirtualField  # NOQA
 from django.db.models.deletion import (  # NOQA
     CASCADE, PROTECT, SET, SET_NULL, SET_DEFAULT, DO_NOTHING, ProtectedError)
 from django.db.models import signals  # NOQA
->>>>>>> fafb6cf0
 
 
 def permalink(func):

from __future__ import unicode_literals

from collections import OrderedDict
import re
from bisect import bisect
import warnings

from django.conf import settings
from django.db.models.fields.related import ManyToManyRel
from django.db.models.fields import AutoField, FieldDoesNotExist
from django.db.models.fields.proxy import OrderWrt
from django.db.models.loading import get_models, app_cache_ready
from django.utils import six
from django.utils.functional import cached_property
from django.utils.encoding import force_text, smart_text, python_2_unicode_compatible
from django.utils.translation import activate, deactivate_all, get_language, string_concat

# Calculate the verbose_name by converting from InitialCaps to "lowercase with spaces".
get_verbose_name = lambda class_name: re.sub('(((?<=[a-z])[A-Z])|([A-Z](?![A-Z]|$)))', ' \\1', class_name).lower().strip()

DEFAULT_NAMES = ('verbose_name', 'verbose_name_plural', 'db_table', 'ordering',
                 'unique_together', 'permissions', 'get_latest_by',
                 'order_with_respect_to', 'app_label', 'db_tablespace',
                 'abstract', 'managed', 'proxy', 'swappable', 'auto_created',
                 'index_together')


@python_2_unicode_compatible
class Options(object):
    def __init__(self, meta, app_label=None):
        self.local_fields, self.local_many_to_many = [], []
        # These are fields whose instances cannot be shared among model
        # subclasses, like GenericRelation
        self.local_private_fields = []
        self.model_name, self.verbose_name = None, None
        self.verbose_name_plural = None
        self.db_table = ''
        self.ordering = []
        self.unique_together = []
        self.index_together = []
        self.permissions = []
        self.object_name, self.app_label = None, app_label
        self.get_latest_by = None
        self.order_with_respect_to = None
        self.db_tablespace = settings.DEFAULT_TABLESPACE
        self.meta = meta
        self.pk = None
        self.has_auto_field, self.auto_field = False, None
        self.abstract = False
        self.managed = True
        self.proxy = False
        # For any class that is a proxy (including automatically created
        # classes for deferred object loading), proxy_for_model tells us
        # which class this model is proxying. Note that proxy_for_model
        # can create a chain of proxy models. For non-proxy models, the
        # variable is always None.
        self.proxy_for_model = None
        # For any non-abstract class, the concrete class is the model
        # in the end of the proxy_for_model chain. In particular, for
        # concrete models, the concrete_model is always the class itself.
        self.concrete_model = None
        self.swappable = None
        self.parents = OrderedDict()
        self.auto_created = False

        # To handle various inheritance situations, we need to track where
        # managers came from (concrete or abstract base classes).
        self.abstract_managers = []
        self.concrete_managers = []

        # List of all lookups defined in ForeignKey 'limit_choices_to' options
        # from *other* models. Needed for some admin checks. Internal use only.
        self.related_fkey_lookups = []

    def contribute_to_class(self, cls, name):
        from django.db import connection
        from django.db.backends.util import truncate_name

        cls._meta = self
        self.model = cls
        self.installed = re.sub('\.models$', '', cls.__module__) in settings.INSTALLED_APPS
        # First, construct the default values for these options.
        self.object_name = cls.__name__
        self.model_name = self.object_name.lower()
        self.verbose_name = get_verbose_name(self.object_name)

        # Next, apply any overridden values from 'class Meta'.
        if self.meta:
            meta_attrs = self.meta.__dict__.copy()
            for name in self.meta.__dict__:
                # Ignore any private attributes that Django doesn't care about.
                # NOTE: We can't modify a dictionary's contents while looping
                # over it, so we loop over the *original* dictionary instead.
                if name.startswith('_'):
                    del meta_attrs[name]
            for attr_name in DEFAULT_NAMES:
                if attr_name in meta_attrs:
                    setattr(self, attr_name, meta_attrs.pop(attr_name))
                elif hasattr(self.meta, attr_name):
                    setattr(self, attr_name, getattr(self.meta, attr_name))

            # unique_together can be either a tuple of tuples, or a single
            # tuple of two strings. Normalize it to a tuple of tuples, so that
            # calling code can uniformly expect that.
            ut = meta_attrs.pop('unique_together', self.unique_together)
            if ut and not isinstance(ut[0], (tuple, list)):
                ut = (ut,)
            self.unique_together = ut

            # verbose_name_plural is a special case because it uses a 's'
            # by default.
            if self.verbose_name_plural is None:
                self.verbose_name_plural = string_concat(self.verbose_name, 's')

            # Any leftover attributes must be invalid.
            if meta_attrs != {}:
                raise TypeError("'class Meta' got invalid attribute(s): %s" % ','.join(meta_attrs.keys()))
        else:
            self.verbose_name_plural = string_concat(self.verbose_name, 's')
        del self.meta

        # If the db_table wasn't provided, use the app_label + model_name.
        if not self.db_table:
            self.db_table = "%s_%s" % (self.app_label, self.model_name)
            self.db_table = truncate_name(self.db_table, connection.ops.max_name_length())

    @property
    def module_name(self):
        """
        This property has been deprecated in favor of `model_name`. refs #19689
        """
        warnings.warn(
            "Options.module_name has been deprecated in favor of model_name",
            DeprecationWarning, stacklevel=2)
        return self.model_name

    def _prepare(self, model):
        if self.order_with_respect_to:
            self.order_with_respect_to = self.get_field(self.order_with_respect_to)
            self.ordering = ('_order',)
            model.add_to_class('_order', OrderWrt())
        else:
            self.order_with_respect_to = None

        if self.pk is None:
            if self.parents:
                # Promote the first parent link in lieu of adding yet another
                # field.
                field = next(six.itervalues(self.parents))
                # Look for a local field with the same name as the
                # first parent link. If a local field has already been
                # created, use it instead of promoting the parent
                already_created = [fld for fld in self.local_fields if fld.name == field.name]
                if already_created:
                    field = already_created[0]
                field.primary_key = True
                self.setup_pk(field)
            else:
                auto = AutoField(verbose_name='ID', primary_key=True,
                        auto_created=True)
                model.add_to_class('id', auto)

    def add_field(self, field):
        # Insert the given field in the order in which it was created, using
        # the "creation_counter" attribute of the field.
        # Move many-to-many related fields from self.fields into
        # self.many_to_many.
        if field.rel and isinstance(field.rel, ManyToManyRel):
            self.local_many_to_many.insert(bisect(self.local_many_to_many, field), field)
            self.clear_m2m_caches()
        else:
            if field.clone_in_subclasses:
                target = self.local_private_fields
            else:
                target = self.local_fields
            target.insert(bisect(target, field), field)
            self.setup_pk(field)
            self.clear_field_caches()

    def setup_pk(self, field):
        if not self.pk and field.primary_key:
            self.pk = field
            field.serialize = False

    def clear_all_caches(self):
        """
        The Options class holds all kinds of field caches for various
        purposes. These have to be cleared each time a new field is added
        to the model or a new base class is processed.

        Caches have to be cleared recursively in all subclasses as well.
        """
        self.clear_field_caches()
        self.clear_m2m_caches()

    def clear_field_caches(self):
        if hasattr(self, '_field_cache'):
            del self._field_cache
            del self._field_name_cache
            # The fields, concrete_fields and local_concrete_fields are
            # implemented as cached properties for performance reasons.
            # The attrs will not exists if the cached property isn't
            # accessed yet, hence the try-excepts.
            try:
                del self.fields
            except AttributeError:
                pass
            try:
                del self.concrete_fields
            except AttributeError:
                pass
            try:
                del self.local_concrete_fields
            except AttributeError:
                pass
        self.clear_global_field_caches(recurse_subclasses=False)
        for submodel in self.model.__subclasses__():
            submodel._meta.clear_field_caches()

    def clear_m2m_caches(self):
        if hasattr(self, '_m2m_cache'):
            del self._m2m_cache
        self.clear_global_field_caches(recurse_subclasses=False)
        for submodel in self.model.__subclasses__():
            submodel._meta.clear_m2m_caches()

    def clear_global_field_caches(self, recurse_subclasses=False):
        if hasattr(self, '_name_map'):
            del self._name_map
        if recurse_subclasses:
            for submodel in self.model.__subclasses__():
                submodel._meta.clear_global_field_caches()

    def pk_indexes(self):
        """
        Returns the indexes of the basic fields backing the primary key in
        the self.concrete_fields list.
        """
        return [self.concrete_fields.index(basic)
                for basic in self.pk.resolve_basic_fields()]

    def setup_proxy(self, target):
        """
        Does the internal setup so that the current model is a proxy for
        "target".
        """
        self.pk = target._meta.pk
        self.proxy_for_model = target
        self.db_table = target._meta.db_table

    def __repr__(self):
        return '<Options for %s>' % self.object_name

    def __str__(self):
        return "%s.%s" % (smart_text(self.app_label), smart_text(self.model_name))

    def verbose_name_raw(self):
        """
        There are a few places where the untranslated verbose name is needed
        (so that we get the same value regardless of currently active
        locale).
        """
        lang = get_language()
        deactivate_all()
        raw = force_text(self.verbose_name)
        activate(lang)
        return raw
    verbose_name_raw = property(verbose_name_raw)

    def _swapped(self):
        """
        Has this model been swapped out for another? If so, return the model
        name of the replacement; otherwise, return None.

        For historical reasons, model name lookups using get_model() are
        case insensitive, so we make sure we are case insensitive here.
        """
        if self.swappable:
            model_label = '%s.%s' % (self.app_label, self.model_name)
            swapped_for = getattr(settings, self.swappable, None)
            if swapped_for:
                try:
                    swapped_label, swapped_object = swapped_for.split('.')
                except ValueError:
                    # setting not in the format app_label.model_name
                    # raising ImproperlyConfigured here causes problems with
                    # test cleanup code - instead it is raised in get_user_model
                    # or as part of validation.
                    return swapped_for

                if '%s.%s' % (swapped_label, swapped_object.lower()) not in (None, model_label):
                    return swapped_for
        return None
    swapped = property(_swapped)

    @cached_property
    def fields(self):
        """
        The getter for self.fields. This returns the list of field objects
        available to this model (including through parent models).

        Callers are not permitted to modify this list, since it's a reference
        to this instance (not a copy).
        """
        try:
            self._field_name_cache
        except AttributeError:
            self._fill_fields_cache()
        return self._field_name_cache

    @cached_property
    def concrete_fields(self):
        return [f for f in self.fields if f.column is not None]

    @cached_property
    def local_concrete_fields(self):
        return [f for f in self.local_fields if f.column is not None]

    def get_fields_with_model(self):
        """
        Returns a sequence of (field, model) pairs for all fields. The "model"
        element is None for fields on the current model. Mostly of use when
        constructing queries so that we know which model a field belongs to.
        """
        try:
            self._field_cache
        except AttributeError:
            self._fill_fields_cache()
        return self._field_cache

    def get_concrete_fields_with_model(self):
        return [(field, model) for field, model in self.get_fields_with_model() if
                field.column is not None]

    def _fill_fields_cache(self):
        cache = []
        for parent in self.parents:
            for field, model in parent._meta.get_fields_with_model():
                if field.clone_in_subclasses:
                    # Our own copy of this field will be added later.
                    continue
                if model:
                    cache.append((field, model))
                else:
                    cache.append((field, parent))
        cache.extend([(f, None) for f in self.local_fields])
        cache.extend([(f, None) for f in self.local_private_fields])
        self._field_cache = tuple(cache)
        self._field_name_cache = [x for x, _ in cache]

    def _many_to_many(self):
        try:
            self._m2m_cache
        except AttributeError:
            self._fill_m2m_cache()
        return list(self._m2m_cache)
    many_to_many = property(_many_to_many)

    def get_m2m_with_model(self):
        """
        The many-to-many version of get_fields_with_model().
        """
        try:
            self._m2m_cache
        except AttributeError:
            self._fill_m2m_cache()
        return list(six.iteritems(self._m2m_cache))

    def _fill_m2m_cache(self):
        cache = OrderedDict()
        for parent in self.parents:
            for field, model in parent._meta.get_m2m_with_model():
                if model:
                    cache[field] = model
                else:
                    cache[field] = parent
        for field in self.local_many_to_many:
            cache[field] = None
        self._m2m_cache = cache

    def get_field(self, name, many_to_many=True):
        """
        Returns the requested field by name. Raises FieldDoesNotExist on error.
        """
        to_search = (self.fields + self.many_to_many) if many_to_many else self.fields
        for f in to_search:
            if f.name == name:
                return f
        raise FieldDoesNotExist('%s has no field named %r' % (self.object_name, name))

    def get_field_by_name(self, name):
        """
        Returns the (field_object, model, direct, m2m), where field_object is
        the Field instance for the given name, model is the model containing
        this field (None for local fields), direct is True if the field exists
        on this model, and m2m is True for many-to-many relations. When
        'direct' is False, 'field_object' is the corresponding RelatedObject
        for this field (since the field doesn't have an instance associated
        with it).

        Uses a cache internally, so after the first access, this is very fast.
        """
        try:
            try:
                return self._name_map[name]
            except AttributeError:
                cache = self.init_name_map()
                return cache[name]
        except KeyError:
            raise FieldDoesNotExist('%s has no field named %r'
                    % (self.object_name, name))

    def get_all_field_names(self):
        """
        Returns a list of all field names that are possible for this model
        (including reverse relation names). This is used for pretty printing
        debugging output (a list of choices), so any internal-only field names
        are not included.
        """
        try:
            cache = self._name_map
        except AttributeError:
            cache = self.init_name_map()
        names = sorted(cache.keys())
        # Internal-only names end with "+" (symmetrical m2m related names being
        # the main example). Trim them.
        return [val for val in names if not val.endswith('+')]

    def init_name_map(self):
        """
        Initialises the field name -> field object mapping.
        """
        cache = {}

        def add_to_cache(field, key, value):
            # This hook is used by GenericRelation
            if hasattr(field, 'contribute_to_field_name_cache'):
                field.contribute_to_field_name_cache(cache, self.model)
            else:
                cache[key] = value

        # We intentionally handle related m2m objects first so that symmetrical
        # m2m accessor names can be overridden, if necessary.
        for f, model in self.get_all_related_m2m_objects_with_model():
            add_to_cache(f, f.field.related_query_name(), (f, model, False, True))
        for f, model in self.get_all_related_objects_with_model():
            add_to_cache(f, f.field.related_query_name(), (f, model, False, False))
        for f, model in self.get_m2m_with_model():
<<<<<<< HEAD
            add_to_cache(f, f.name, (f, model, True, True))
        for f, model in self.get_fields_with_model():
            add_to_cache(f, f.name, (f, model, True, False))
=======
            cache[f.name] = cache[f.attname] = (f, model, True, True)
        for f, model in self.get_fields_with_model():
            cache[f.name] = cache[f.attname] = (f, model, True, False)
        for f in self.virtual_fields:
            if hasattr(f, 'related'):
                cache[f.name] = cache[f.attname] = (
                    f.related, None if f.model == self.model else f.model, True, False)
>>>>>>> cf041b88
        if app_cache_ready():
            self._name_map = cache
        return cache

    def get_add_permission(self):
        """
        This method has been deprecated in favor of
        `django.contrib.auth.get_permission_codename`. refs #20642
        """
        warnings.warn(
            "`Options.get_add_permission` has been deprecated in favor "
            "of `django.contrib.auth.get_permission_codename`.",
            DeprecationWarning, stacklevel=2)
        return 'add_%s' % self.model_name

    def get_change_permission(self):
        """
        This method has been deprecated in favor of
        `django.contrib.auth.get_permission_codename`. refs #20642
        """
        warnings.warn(
            "`Options.get_change_permission` has been deprecated in favor "
            "of `django.contrib.auth.get_permission_codename`.",
            DeprecationWarning, stacklevel=2)
        return 'change_%s' % self.model_name

    def get_delete_permission(self):
        """
        This method has been deprecated in favor of
        `django.contrib.auth.get_permission_codename`. refs #20642
        """
        warnings.warn(
            "`Options.get_delete_permission` has been deprecated in favor "
            "of `django.contrib.auth.get_permission_codename`.",
            DeprecationWarning, stacklevel=2)
        return 'delete_%s' % self.model_name

    def get_all_related_objects(self, local_only=False, include_hidden=False,
                                include_proxy_eq=False):
        return [k for k, v in self.get_all_related_objects_with_model(
                local_only=local_only, include_hidden=include_hidden,
                include_proxy_eq=include_proxy_eq)]

    def get_all_related_objects_with_model(self, local_only=False,
                                           include_hidden=False,
                                           include_proxy_eq=False):
        """
        Returns a list of (related-object, model) pairs. Similar to
        get_fields_with_model().
        """
        try:
            self._related_objects_cache
        except AttributeError:
            self._fill_related_objects_cache()
        predicates = []
        if local_only:
            predicates.append(lambda k, v: not v)
        if not include_hidden:
            predicates.append(lambda k, v: not k.field.rel.is_hidden())
        cache = (self._related_objects_proxy_cache if include_proxy_eq
                 else self._related_objects_cache)
        return [t for t in cache.items() if all(p(*t) for p in predicates)]

    def _fill_related_objects_cache(self):
        cache = OrderedDict()
        parent_list = self.get_parent_list()
        for parent in self.parents:
            for obj, model in parent._meta.get_all_related_objects_with_model(include_hidden=True):
                if (obj.field.creation_counter < 0 or obj.field.rel.parent_link) and obj.model not in parent_list:
                    continue
                if not model:
                    cache[obj] = parent
                else:
                    cache[obj] = model
        # Collect locally defined reverse relations.
        for f in self.local_fields + self.local_private_fields:
            if f.rel and f.is_reverse_link:
                cache[f.related] = None
        # Collect also objects which are in relation to some proxy child/parent of self.
        proxy_cache = cache.copy()
        for klass in get_models(include_auto_created=True, only_installed=False):
            if not klass._meta.swapped:
                for f in klass._meta.local_fields:
                    if f.rel and not isinstance(f.rel.to, six.string_types) and f.generate_reverse_relation:
                        if self == f.rel.to._meta:
                            cache[f.related] = None
                            proxy_cache[f.related] = None
                        elif self.concrete_model == f.rel.to._meta.concrete_model:
                            proxy_cache[f.related] = None
        self._related_objects_cache = cache
        self._related_objects_proxy_cache = proxy_cache

    def get_all_related_many_to_many_objects(self, local_only=False):
        try:
            cache = self._related_many_to_many_cache
        except AttributeError:
            cache = self._fill_related_many_to_many_cache()
        if local_only:
            return [k for k, v in cache.items() if not v]
        return list(cache)

    def get_all_related_m2m_objects_with_model(self):
        """
        Returns a list of (related-m2m-object, model) pairs. Similar to
        get_fields_with_model().
        """
        try:
            cache = self._related_many_to_many_cache
        except AttributeError:
            cache = self._fill_related_many_to_many_cache()
        return list(six.iteritems(cache))

    def _fill_related_many_to_many_cache(self):
        cache = OrderedDict()
        parent_list = self.get_parent_list()
        for parent in self.parents:
            for obj, model in parent._meta.get_all_related_m2m_objects_with_model():
                if obj.field.creation_counter < 0 and obj.model not in parent_list:
                    continue
                if not model:
                    cache[obj] = parent
                else:
                    cache[obj] = model
        for klass in get_models(only_installed=False):
            if not klass._meta.swapped:
                for f in klass._meta.local_many_to_many:
                    if (f.rel
                            and not isinstance(f.rel.to, six.string_types)
                            and self == f.rel.to._meta):
                        cache[f.related] = None
        if app_cache_ready():
            self._related_many_to_many_cache = cache
        return cache

    def get_base_chain(self, model):
        """
        Returns a list of parent classes leading to 'model' (order from closet
        to most distant ancestor). This has to handle the case were 'model' is
        a granparent or even more distant relation.
        """
        if not self.parents:
            return None
        if model in self.parents:
            return [model]
        for parent in self.parents:
            res = parent._meta.get_base_chain(model)
            if res:
                res.insert(0, parent)
                return res
        return None

    def get_parent_list(self):
        """
        Returns a list of all the ancestor of this model as a list. Useful for
        determining if something is an ancestor, regardless of lineage.
        """
        result = set()
        for parent in self.parents:
            result.add(parent)
            result.update(parent._meta.get_parent_list())
        return result

    def get_ancestor_link(self, ancestor):
        """
        Returns the field on the current model which points to the given
        "ancestor". This is possible an indirect link (a pointer to a parent
        model, which points, eventually, to the ancestor). Used when
        constructing table joins for model inheritance.

        Returns None if the model isn't an ancestor of this one.
        """
        if ancestor in self.parents:
            return self.parents[ancestor]
        for parent in self.parents:
            # Tries to get a link field from the immediate parent
            parent_link = parent._meta.get_ancestor_link(ancestor)
            if parent_link:
                # In case of a proxied model, the first link
                # of the chain to the ancestor is that parent
                # links
                return self.parents[parent] or parent_link<|MERGE_RESOLUTION|>--- conflicted
+++ resolved
@@ -446,19 +446,9 @@
         for f, model in self.get_all_related_objects_with_model():
             add_to_cache(f, f.field.related_query_name(), (f, model, False, False))
         for f, model in self.get_m2m_with_model():
-<<<<<<< HEAD
             add_to_cache(f, f.name, (f, model, True, True))
         for f, model in self.get_fields_with_model():
             add_to_cache(f, f.name, (f, model, True, False))
-=======
-            cache[f.name] = cache[f.attname] = (f, model, True, True)
-        for f, model in self.get_fields_with_model():
-            cache[f.name] = cache[f.attname] = (f, model, True, False)
-        for f in self.virtual_fields:
-            if hasattr(f, 'related'):
-                cache[f.name] = cache[f.attname] = (
-                    f.related, None if f.model == self.model else f.model, True, False)
->>>>>>> cf041b88
         if app_cache_ready():
             self._name_map = cache
         return cache

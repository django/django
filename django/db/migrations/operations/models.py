--- conflicted
+++ resolved
@@ -470,12 +470,6 @@
             self.table if self.table is not None else "(default)"
         )
 
-<<<<<<< HEAD
-    def reduce(self, operation, app_label=None):
-        if isinstance(operation, (AlterModelTable, DeleteModel)) and self.name_lower == operation.name_lower:
-            return [operation]
-        return super().reduce(operation, app_label=app_label)
-
 
 class AlterModelBases(ModelOperation):
     reduce_to_sql = False
@@ -505,8 +499,6 @@
             return [operation]
         return super().reduce(operation, app_label=app_label)
 
-=======
->>>>>>> b4068bc6
 
 class AlterTogetherOptionOperation(ModelOptionOperation):
     option_name = None

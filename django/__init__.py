--- conflicted
+++ resolved
@@ -1,10 +1,6 @@
 from django.utils.version import get_version
 
-<<<<<<< HEAD
-VERSION = (4, 2, 0, "alpha", 1)
-=======
 VERSION = (5, 0, 0, "alpha", 0)
->>>>>>> 20a08500
 
 __version__ = get_version(VERSION)
 

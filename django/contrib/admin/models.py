from __future__ import unicode_literals

from django.db import models
from django.conf import settings
from django.contrib.contenttypes.models import ContentType
from django.contrib.admin.util import quote
from django.utils.translation import ugettext_lazy as _
from django.utils.encoding import smart_text
from django.utils.encoding import python_2_unicode_compatible

ADDITION = 1
CHANGE = 2
DELETION = 3


class LogEntryManager(models.Manager):
    def log_action(self, user_id, content_type_id, object_id, object_repr, action_flag, change_message=''):
        e = self.model(None, None, user_id, content_type_id, smart_text(object_id), object_repr[:200], action_flag, change_message)
        e.save()

<<<<<<< HEAD

=======
@python_2_unicode_compatible
>>>>>>> 26e0ba07
class LogEntry(models.Model):
    action_time = models.DateTimeField(_('action time'), auto_now=True)
    user = models.ForeignKey(settings.AUTH_USER_MODEL)
    content_type = models.ForeignKey(ContentType, blank=True, null=True)
    object_id = models.TextField(_('object id'), blank=True, null=True)
    object_repr = models.CharField(_('object repr'), max_length=200)
    action_flag = models.PositiveSmallIntegerField(_('action flag'))
    change_message = models.TextField(_('change message'), blank=True)

    objects = LogEntryManager()

    class Meta:
        verbose_name = _('log entry')
        verbose_name_plural = _('log entries')
        db_table = 'django_admin_log'
        ordering = ('-action_time',)

    def __repr__(self):
        return smart_text(self.action_time)

    def __str__(self):
        if self.action_flag == ADDITION:
            return _('Added "%(object)s".') % {'object': self.object_repr}
        elif self.action_flag == CHANGE:
            return _('Changed "%(object)s" - %(changes)s') % {'object': self.object_repr, 'changes': self.change_message}
        elif self.action_flag == DELETION:
            return _('Deleted "%(object)s."') % {'object': self.object_repr}

        return _('LogEntry Object')

    def is_addition(self):
        return self.action_flag == ADDITION

    def is_change(self):
        return self.action_flag == CHANGE

    def is_deletion(self):
        return self.action_flag == DELETION

    def get_edited_object(self):
        "Returns the edited object represented by this log entry"
        return self.content_type.get_object_for_this_type(pk=self.object_id)

    def get_admin_url(self):
        """
        Returns the admin URL to edit the object represented by this log entry.
        This is relative to the Django admin index page.
        """
        if self.content_type and self.object_id:
            return "%s/%s/%s/" % (self.content_type.app_label, self.content_type.model, quote(self.object_id))
        return None<|MERGE_RESOLUTION|>--- conflicted
+++ resolved
@@ -18,11 +18,8 @@
         e = self.model(None, None, user_id, content_type_id, smart_text(object_id), object_repr[:200], action_flag, change_message)
         e.save()
 
-<<<<<<< HEAD
 
-=======
 @python_2_unicode_compatible
->>>>>>> 26e0ba07
 class LogEntry(models.Model):
     action_time = models.DateTimeField(_('action time'), auto_now=True)
     user = models.ForeignKey(settings.AUTH_USER_MODEL)

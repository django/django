/*global SelectBox, gettext, ngettext, interpolate, quickElement, SelectFilter*/
/*
SelectFilter2 - Turns a multiple-select box into a filter interface.

Requires core.js and SelectBox.js.
*/
'use strict';
{
    window.SelectFilter = {
        init: function(field_id, field_name, is_stacked) {
            if (field_id.match(/__prefix__/)) {
                // Don't initialize on empty forms.
                return;
            }
            const from_box = document.getElementById(field_id);
            from_box.id += '_from'; // change its ID
            from_box.className = 'filtered';
            from_box.setAttribute('aria-labelledby', field_id + '_from_title');

            for (const p of from_box.parentNode.getElementsByTagName('p')) {
                if (p.classList.contains("info")) {
                    // Remove <p class="info">, because it just gets in the way.
                    from_box.parentNode.removeChild(p);
                } else if (p.classList.contains("help")) {
                    // Move help text up to the top so it isn't below the select
                    // boxes or wrapped off on the side to the right of the add
                    // button:
                    from_box.parentNode.insertBefore(p, from_box.parentNode.firstChild);
                }
            }

            // <div class="selector"> or <div class="selector stacked">
            const selector_div = quickElement('div', from_box.parentNode);
            // Make sure the selector div is at the beginning so that the
            // add link would be displayed to the right of the widget.
            from_box.parentNode.prepend(selector_div);
            selector_div.className = is_stacked ? 'selector stacked' : 'selector';

            // <div class="selector-available">
            const selector_available = quickElement('div', selector_div);
            selector_available.className = 'selector-available';
            const selector_available_title = quickElement('div', selector_available);
            selector_available_title.id = field_id + '_from_title';
            selector_available_title.className = 'selector-available-title';
            quickElement('label', selector_available_title, interpolate(gettext('Available %s') + ' ', [field_name]), 'for', field_id + '_from');
            quickElement(
                'p',
                selector_available_title,
                interpolate(gettext('Choose %s by selecting them and then select the "Choose" arrow button.'), [field_name]),
                'class', 'helptext'
            );

            const filter_p = quickElement('p', selector_available, '', 'id', field_id + '_filter');
            filter_p.className = 'selector-filter';

            const search_filter_label = quickElement('label', filter_p, '', 'for', field_id + '_input');

            quickElement(
                'span', search_filter_label, '',
                'class', 'help-tooltip search-label-icon',
                'aria-label', interpolate(gettext("Type into this box to filter down the list of available %s."), [field_name])
            );

            filter_p.appendChild(document.createTextNode(' '));

            const filter_input = quickElement('input', filter_p, '', 'type', 'text', 'placeholder', gettext("Filter"));
            filter_input.id = field_id + '_input';

            selector_available.appendChild(from_box);
            const choose_all = quickElement(
                'button',
                selector_available,
                interpolate(gettext('Choose all %s'), [field_name]),
                'id', field_id + '_add_all',
                'class', 'selector-chooseall'
            );

            // <ul class="selector-chooser">
            const selector_chooser = quickElement('ul', selector_div);
            selector_chooser.className = 'selector-chooser';
            const add_button = quickElement(
                'button',
                quickElement('li', selector_chooser),
                interpolate(gettext('Choose selected %s'), [field_name]),
                'id', field_id + '_add',
                'class', 'selector-add'
            );
            const remove_button = quickElement(
                'button',
                quickElement('li', selector_chooser),
                interpolate(gettext('Remove selected chosen %s'), [field_name]),
                'id', field_id + '_remove',
                'class', 'selector-remove'
            );

            // <div class="selector-chosen">
            const selector_chosen = quickElement('div', selector_div, '', 'id', field_id + '_selector_chosen');
            selector_chosen.className = 'selector-chosen';
            const selector_chosen_title = quickElement('div', selector_chosen);
            selector_chosen_title.className = 'selector-chosen-title';
            selector_chosen_title.id = field_id + '_to_title';
            quickElement('label', selector_chosen_title, interpolate(gettext('Chosen %s') + ' ', [field_name]), 'for', field_id + '_to');
            quickElement(
                'p',
                selector_chosen_title,
                interpolate(gettext('Remove %s by selecting them and then select the "Remove" arrow button.'), [field_name]),
                'class', 'helptext'
            );
            
            const filter_selected_p = quickElement('p', selector_chosen, '', 'id', field_id + '_filter_selected');
            filter_selected_p.className = 'selector-filter';

            const search_filter_selected_label = quickElement('label', filter_selected_p, '', 'for', field_id + '_selected_input');

            quickElement(
                'span', search_filter_selected_label, '',
                'class', 'help-tooltip search-label-icon',
                'aria-label', interpolate(gettext("Type into this box to filter down the list of selected %s."), [field_name])
            );

            filter_selected_p.appendChild(document.createTextNode(' '));

            const filter_selected_input = quickElement('input', filter_selected_p, '', 'type', 'text', 'placeholder', gettext("Filter"));
            filter_selected_input.id = field_id + '_selected_input';

            quickElement(
                'select',
                selector_chosen,
                '',
                'id', field_id + '_to',
                'multiple', '',
                'size', from_box.size,
                'name', from_box.name,
                'aria-labelledby', field_id + '_to_title',
                'class', 'filtered'
            );
            const warning_footer = quickElement('div', selector_chosen, '', 'class', 'list-footer-display');
            quickElement('span', warning_footer, '', 'id', field_id + '_list-footer-display-text');
            quickElement('span', warning_footer, ' ' + gettext('(click to clear)'), 'class', 'list-footer-display__clear');
            const clear_all = quickElement(
                'button',
                selector_chosen,
                interpolate(gettext('Remove all %s'), [field_name]),
                'id', field_id + '_remove_all',
                'class', 'selector-clearall'
            );

            from_box.name = from_box.name + '_old';

            // Set up the JavaScript event handlers for the select box filter interface
            const move_selection = function(e, elem, move_func, from, to) {
                if (elem.classList.contains('active')) {
                    move_func(from, to);
                    SelectFilter.refresh_icons(field_id);
                    SelectFilter.refresh_filtered_selects(field_id);
                    SelectFilter.refresh_filtered_warning(field_id);
                }
                e.preventDefault();
            };
            choose_all.addEventListener('click', function(e) {
                move_selection(e, this, SelectBox.move_all, field_id + '_from', field_id + '_to');
            });
            add_button.addEventListener('click', function(e) {
                move_selection(e, this, SelectBox.move, field_id + '_from', field_id + '_to');
            });
            remove_button.addEventListener('click', function(e) {
                move_selection(e, this, SelectBox.move, field_id + '_to', field_id + '_from');
            });
            clear_all.addEventListener('click', function(e) {
                move_selection(e, this, SelectBox.move_all, field_id + '_to', field_id + '_from');
            });
            warning_footer.addEventListener('click', function() {
                filter_selected_input.value = '';
                SelectBox.filter(field_id + '_to', '');
                SelectFilter.refresh_filtered_warning(field_id);
                SelectFilter.refresh_icons(field_id);
            });
            filter_input.addEventListener('keypress', function(e) {
                SelectFilter.filter_key_press(e, field_id, '_from', '_to');
            });
            filter_input.addEventListener('keyup', function(e) {
                SelectFilter.filter_key_up(e, field_id, '_from');
            });
            filter_input.addEventListener('keydown', function(e) {
                SelectFilter.filter_key_down(e, field_id, '_from', '_to');
            });
            filter_selected_input.addEventListener('keypress', function(e) {
                SelectFilter.filter_key_press(e, field_id, '_to', '_from');
            });
            filter_selected_input.addEventListener('keyup', function(e) {
                SelectFilter.filter_key_up(e, field_id, '_to', '_selected_input');
            });
            filter_selected_input.addEventListener('keydown', function(e) {
                SelectFilter.filter_key_down(e, field_id, '_to', '_from');
            });
            selector_div.addEventListener('change', function(e) {
                if (e.target.tagName === 'SELECT') {
                    SelectFilter.refresh_icons(field_id);
                }
            });
            selector_div.addEventListener('dblclick', function(e) {
                if (e.target.tagName === 'OPTION') {
                    if (e.target.closest('select').id === field_id + '_to') {
                        SelectBox.move(field_id + '_to', field_id + '_from');
                    } else {
                        SelectBox.move(field_id + '_from', field_id + '_to');
                    }
                    SelectFilter.refresh_icons(field_id);
                }
            });
            from_box.closest('form').addEventListener('submit', function() {
                SelectBox.filter(field_id + '_to', '');
                SelectBox.select_all(field_id + '_to');
            });
            SelectBox.init(field_id + '_from');
            SelectBox.init(field_id + '_to');
            // Move selected from_box options to to_box
            SelectBox.move(field_id + '_from', field_id + '_to');

            // Initial icon refresh
            SelectFilter.refresh_icons(field_id);
        },
        any_selected: function(field) {
            // Temporarily add the required attribute and check validity.
            field.required = true;
            const any_selected = field.checkValidity();
            field.required = false;
            return any_selected;
        },
        refresh_filtered_warning: function(field_id) {
            const count = SelectBox.get_hidden_node_count(field_id + '_to');
            const selector = document.getElementById(field_id + '_selector_chosen');
            const warning = document.getElementById(field_id + '_list-footer-display-text');
            selector.className = selector.className.replace('selector-chosen--with-filtered', '');
            warning.textContent = interpolate(ngettext(
                '%s selected option not visible',
                '%s selected options not visible',
                count
            ), [count]);
            if(count > 0) {
                selector.className += ' selector-chosen--with-filtered';
            }
        },
        refresh_filtered_selects: function(field_id) {
            SelectBox.filter(field_id + '_from', document.getElementById(field_id + "_input").value);
            SelectBox.filter(field_id + '_to', document.getElementById(field_id + "_selected_input").value);
        },
        refresh_icons: function(field_id) {
            const from = document.getElementById(field_id + '_from');
            const to = document.getElementById(field_id + '_to');
<<<<<<< HEAD
            // Active if at least one item is selected
            document.getElementById(field_id + '_add').classList.toggle('active', SelectFilter.any_selected(from));
            document.getElementById(field_id + '_remove').classList.toggle('active', SelectFilter.any_selected(to));
            // Active if the corresponding box isn't empty
            document.getElementById(field_id + '_add_all').classList.toggle('active', from.querySelector('option'));
            document.getElementById(field_id + '_remove_all').classList.toggle('active', to.querySelector('option'));
=======
        
            if (!from || !to) {
                // If required elements are missing, skip refreshing icons.
                console.warn(`Skipping icon refresh for field_id: ${field_id}. Elements are missing.`);
                return;
            }
        
            const addButton = document.getElementById(field_id + '_add');
            const removeButton = document.getElementById(field_id + '_remove');
            const addAllButton = document.getElementById(field_id + '_add_all');
            const removeAllButton = document.getElementById(field_id + '_remove_all');
        
            if (addButton) {
                addButton.classList.toggle('active', SelectFilter.any_selected(from));
            }
            if (removeButton) {
                removeButton.classList.toggle('active', SelectFilter.any_selected(to));
            }
            if (addAllButton) {
                addAllButton.classList.toggle('active', from.querySelector('option'));
            }
            if (removeAllButton) {
                removeAllButton.classList.toggle('active', to.querySelector('option'));
            }
        
>>>>>>> 7af33559
            SelectFilter.refresh_filtered_warning(field_id);
        },
        filter_key_press: function(event, field_id, source, target) {
            const source_box = document.getElementById(field_id + source);
            // don't submit form if user pressed Enter
            if ((event.which && event.which === 13) || (event.keyCode && event.keyCode === 13)) {
                source_box.selectedIndex = 0;
                SelectBox.move(field_id + source, field_id + target);
                source_box.selectedIndex = 0;
                event.preventDefault();
            }
        },
        filter_key_up: function(event, field_id, source, filter_input) {
            const input = filter_input || '_input';
            const source_box = document.getElementById(field_id + source);
            const temp = source_box.selectedIndex;
            SelectBox.filter(field_id + source, document.getElementById(field_id + input).value);
            source_box.selectedIndex = temp;
            SelectFilter.refresh_filtered_warning(field_id);
            SelectFilter.refresh_icons(field_id);
        },
        filter_key_down: function(event, field_id, source, target) {
            const source_box = document.getElementById(field_id + source);
            // right key (39) or left key (37)
            const direction = source === '_from' ? 39 : 37;
            // right arrow -- move across
            if ((event.which && event.which === direction) || (event.keyCode && event.keyCode === direction)) {
                const old_index = source_box.selectedIndex;
                SelectBox.move(field_id + source, field_id + target);
                SelectFilter.refresh_filtered_selects(field_id);
                SelectFilter.refresh_filtered_warning(field_id);
                source_box.selectedIndex = (old_index === source_box.length) ? source_box.length - 1 : old_index;
                return;
            }
            // down arrow -- wrap around
            if ((event.which && event.which === 40) || (event.keyCode && event.keyCode === 40)) {
                source_box.selectedIndex = (source_box.length === source_box.selectedIndex + 1) ? 0 : source_box.selectedIndex + 1;
            }
            // up arrow -- wrap around
            if ((event.which && event.which === 38) || (event.keyCode && event.keyCode === 38)) {
                source_box.selectedIndex = (source_box.selectedIndex === 0) ? source_box.length - 1 : source_box.selectedIndex - 1;
            }
        }
    };

    window.addEventListener('load', function() {
        document.querySelectorAll('select.selectfilter, select.selectfilterstacked').forEach(function(el) {
            const data = el.dataset;
            SelectFilter.init(el.id, data.fieldName, parseInt(data.isStacked, 10));
        });
    });

    document.addEventListener('formset:removed', function(e) {
        const inlineElement = e.target;
        const field = inlineElement.querySelector('select.filtered');
        if (field) {
            const field_id = field.id.replace('_from', ''); // Remove '_from' suffix if present
            const fromBox = document.getElementById(field_id + '_from');
            const toBox = document.getElementById(field_id + '_to');
            
            // Remove elements if present
            if (fromBox) fromBox.remove();
            if (toBox) toBox.remove();
            console.log(`Cleaned up SelectFilter for field_id: ${field_id}`);
        }
    });
    
}<|MERGE_RESOLUTION|>--- conflicted
+++ resolved
@@ -15,6 +15,7 @@
             const from_box = document.getElementById(field_id);
             from_box.id += '_from'; // change its ID
             from_box.className = 'filtered';
+            from_box.setAttribute('aria-labelledby', field_id + '_from_title');
             from_box.setAttribute('aria-labelledby', field_id + '_from_title');
 
             for (const p of from_box.parentNode.getElementsByTagName('p')) {
@@ -43,11 +44,19 @@
             selector_available_title.id = field_id + '_from_title';
             selector_available_title.className = 'selector-available-title';
             quickElement('label', selector_available_title, interpolate(gettext('Available %s') + ' ', [field_name]), 'for', field_id + '_from');
+            const selector_available_title = quickElement('div', selector_available);
+            selector_available_title.id = field_id + '_from_title';
+            selector_available_title.className = 'selector-available-title';
+            quickElement('label', selector_available_title, interpolate(gettext('Available %s') + ' ', [field_name]), 'for', field_id + '_from');
             quickElement(
                 'p',
                 selector_available_title,
                 interpolate(gettext('Choose %s by selecting them and then select the "Choose" arrow button.'), [field_name]),
                 'class', 'helptext'
+                'p',
+                selector_available_title,
+                interpolate(gettext('Choose %s by selecting them and then select the "Choose" arrow button.'), [field_name]),
+                'class', 'helptext'
             );
 
             const filter_p = quickElement('p', selector_available, '', 'id', field_id + '_filter');
@@ -58,6 +67,7 @@
             quickElement(
                 'span', search_filter_label, '',
                 'class', 'help-tooltip search-label-icon',
+                'aria-label', interpolate(gettext("Type into this box to filter down the list of available %s."), [field_name])
                 'aria-label', interpolate(gettext("Type into this box to filter down the list of available %s."), [field_name])
             );
 
@@ -74,10 +84,31 @@
                 'id', field_id + '_add_all',
                 'class', 'selector-chooseall'
             );
+            const choose_all = quickElement(
+                'button',
+                selector_available,
+                interpolate(gettext('Choose all %s'), [field_name]),
+                'id', field_id + '_add_all',
+                'class', 'selector-chooseall'
+            );
 
             // <ul class="selector-chooser">
             const selector_chooser = quickElement('ul', selector_div);
             selector_chooser.className = 'selector-chooser';
+            const add_button = quickElement(
+                'button',
+                quickElement('li', selector_chooser),
+                interpolate(gettext('Choose selected %s'), [field_name]),
+                'id', field_id + '_add',
+                'class', 'selector-add'
+            );
+            const remove_button = quickElement(
+                'button',
+                quickElement('li', selector_chooser),
+                interpolate(gettext('Remove selected chosen %s'), [field_name]),
+                'id', field_id + '_remove',
+                'class', 'selector-remove'
+            );
             const add_button = quickElement(
                 'button',
                 quickElement('li', selector_chooser),
@@ -100,11 +131,19 @@
             selector_chosen_title.className = 'selector-chosen-title';
             selector_chosen_title.id = field_id + '_to_title';
             quickElement('label', selector_chosen_title, interpolate(gettext('Chosen %s') + ' ', [field_name]), 'for', field_id + '_to');
+            const selector_chosen_title = quickElement('div', selector_chosen);
+            selector_chosen_title.className = 'selector-chosen-title';
+            selector_chosen_title.id = field_id + '_to_title';
+            quickElement('label', selector_chosen_title, interpolate(gettext('Chosen %s') + ' ', [field_name]), 'for', field_id + '_to');
             quickElement(
                 'p',
                 selector_chosen_title,
                 interpolate(gettext('Remove %s by selecting them and then select the "Remove" arrow button.'), [field_name]),
                 'class', 'helptext'
+                'p',
+                selector_chosen_title,
+                interpolate(gettext('Remove %s by selecting them and then select the "Remove" arrow button.'), [field_name]),
+                'class', 'helptext'
             );
             
             const filter_selected_p = quickElement('p', selector_chosen, '', 'id', field_id + '_filter_selected');
@@ -115,6 +154,7 @@
             quickElement(
                 'span', search_filter_selected_label, '',
                 'class', 'help-tooltip search-label-icon',
+                'aria-label', interpolate(gettext("Type into this box to filter down the list of selected %s."), [field_name])
                 'aria-label', interpolate(gettext("Type into this box to filter down the list of selected %s."), [field_name])
             );
 
@@ -134,9 +174,27 @@
                 'aria-labelledby', field_id + '_to_title',
                 'class', 'filtered'
             );
+            quickElement(
+                'select',
+                selector_chosen,
+                '',
+                'id', field_id + '_to',
+                'multiple', '',
+                'size', from_box.size,
+                'name', from_box.name,
+                'aria-labelledby', field_id + '_to_title',
+                'class', 'filtered'
+            );
             const warning_footer = quickElement('div', selector_chosen, '', 'class', 'list-footer-display');
             quickElement('span', warning_footer, '', 'id', field_id + '_list-footer-display-text');
             quickElement('span', warning_footer, ' ' + gettext('(click to clear)'), 'class', 'list-footer-display__clear');
+            const clear_all = quickElement(
+                'button',
+                selector_chosen,
+                interpolate(gettext('Remove all %s'), [field_name]),
+                'id', field_id + '_remove_all',
+                'class', 'selector-clearall'
+            );
             const clear_all = quickElement(
                 'button',
                 selector_chosen,
@@ -161,8 +219,10 @@
                 move_selection(e, this, SelectBox.move_all, field_id + '_from', field_id + '_to');
             });
             add_button.addEventListener('click', function(e) {
+            add_button.addEventListener('click', function(e) {
                 move_selection(e, this, SelectBox.move, field_id + '_from', field_id + '_to');
             });
+            remove_button.addEventListener('click', function(e) {
             remove_button.addEventListener('click', function(e) {
                 move_selection(e, this, SelectBox.move, field_id + '_to', field_id + '_from');
             });
@@ -248,14 +308,6 @@
         refresh_icons: function(field_id) {
             const from = document.getElementById(field_id + '_from');
             const to = document.getElementById(field_id + '_to');
-<<<<<<< HEAD
-            // Active if at least one item is selected
-            document.getElementById(field_id + '_add').classList.toggle('active', SelectFilter.any_selected(from));
-            document.getElementById(field_id + '_remove').classList.toggle('active', SelectFilter.any_selected(to));
-            // Active if the corresponding box isn't empty
-            document.getElementById(field_id + '_add_all').classList.toggle('active', from.querySelector('option'));
-            document.getElementById(field_id + '_remove_all').classList.toggle('active', to.querySelector('option'));
-=======
         
             if (!from || !to) {
                 // If required elements are missing, skip refreshing icons.
@@ -281,7 +333,6 @@
                 removeAllButton.classList.toggle('active', to.querySelector('option'));
             }
         
->>>>>>> 7af33559
             SelectFilter.refresh_filtered_warning(field_id);
         },
         filter_key_press: function(event, field_id, source, target) {

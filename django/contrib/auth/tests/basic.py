<<<<<<< HEAD
from django.test import TestCase
from django.contrib.auth.models import User, AnonymousUser
from django.core.management import call_command
from StringIO import StringIO
=======
import locale
import traceback

from django.contrib.auth.management.commands import createsuperuser
from django.contrib.auth.models import User, AnonymousUser
from django.core.management import call_command
from django.test import TestCase
from django.utils.six import StringIO
>>>>>>> 26e0ba07


class BasicTestCase(TestCase):
    def test_user(self):
        "Check that users can be created and can set their password"
        u = User.objects.create_user('testuser', 'test@example.com', 'testpw')
        self.assertTrue(u.has_usable_password())
        self.assertFalse(u.check_password('bad'))
        self.assertTrue(u.check_password('testpw'))

        # Check we can manually set an unusable password
        u.set_unusable_password()
        u.save()
        self.assertFalse(u.check_password('testpw'))
        self.assertFalse(u.has_usable_password())
        u.set_password('testpw')
        self.assertTrue(u.check_password('testpw'))
        u.set_password(None)
        self.assertFalse(u.has_usable_password())

        # Check authentication/permissions
        self.assertTrue(u.is_authenticated())
        self.assertFalse(u.is_staff)
        self.assertTrue(u.is_active)
        self.assertFalse(u.is_superuser)

        # Check API-based user creation with no password
        User.objects.create_user('testuser2', 'test2@example.com')
        self.assertFalse(u.has_usable_password())

    def test_user_no_email(self):
        "Check that users can be created without an email"
        u = User.objects.create_user('testuser1')
        self.assertEqual(u.email, '')

        u2 = User.objects.create_user('testuser2', email='')
        self.assertEqual(u2.email, '')

        u3 = User.objects.create_user('testuser3', email=None)
        self.assertEqual(u3.email, '')

    def test_anonymous_user(self):
        "Check the properties of the anonymous user"
        a = AnonymousUser()
        self.assertEqual(a.pk, None)
        self.assertFalse(a.is_authenticated())
        self.assertFalse(a.is_staff)
        self.assertFalse(a.is_active)
        self.assertFalse(a.is_superuser)
        self.assertEqual(a.groups.all().count(), 0)
        self.assertEqual(a.user_permissions.all().count(), 0)

    def test_superuser(self):
        "Check the creation and properties of a superuser"
        super = User.objects.create_superuser('super', 'super@example.com', 'super')
        self.assertTrue(super.is_superuser)
        self.assertTrue(super.is_active)
<<<<<<< HEAD
        self.assertTrue(super.is_staff)
=======
        self.assertTrue(super.is_staff)

    def test_createsuperuser_management_command(self):
        "Check the operation of the createsuperuser management command"
        # We can use the management command to create a superuser
        new_io = StringIO()
        call_command("createsuperuser",
            interactive=False,
            username="joe",
            email="joe@somewhere.org",
            stdout=new_io
        )
        command_output = new_io.getvalue().strip()
        self.assertEqual(command_output, 'Superuser created successfully.')
        u = User.objects.get(username="joe")
        self.assertEqual(u.email, 'joe@somewhere.org')

        # created password should be unusable
        self.assertFalse(u.has_usable_password())

        # We can supress output on the management command
        new_io = StringIO()
        call_command("createsuperuser",
            interactive=False,
            username="joe2",
            email="joe2@somewhere.org",
            verbosity=0,
            stdout=new_io
        )
        command_output = new_io.getvalue().strip()
        self.assertEqual(command_output, '')
        u = User.objects.get(username="joe2")
        self.assertEqual(u.email, 'joe2@somewhere.org')
        self.assertFalse(u.has_usable_password())


        new_io = StringIO()
        call_command("createsuperuser",
            interactive=False,
            username="joe+admin@somewhere.org",
            email="joe@somewhere.org",
            stdout=new_io
        )
        u = User.objects.get(username="joe+admin@somewhere.org")
        self.assertEqual(u.email, 'joe@somewhere.org')
        self.assertFalse(u.has_usable_password())

    def test_createsuperuser_nolocale(self):
        """
        Check that createsuperuser does not break when no locale is set. See
        ticket #16017.
        """

        old_getdefaultlocale = locale.getdefaultlocale
        old_getpass = createsuperuser.getpass
        try:
            # Temporarily remove locale information
            locale.getdefaultlocale = lambda: (None, None)

            # Temporarily replace getpass to allow interactive code to be used
            # non-interactively
            class mock_getpass: pass
            mock_getpass.getpass = staticmethod(lambda p=None: "nopasswd")
            createsuperuser.getpass = mock_getpass

            # Call the command in this new environment
            new_io = StringIO()
            call_command("createsuperuser", interactive=True, username="nolocale@somewhere.org", email="nolocale@somewhere.org", stdout=new_io)

        except TypeError as e:
            self.fail("createsuperuser fails if the OS provides no information about the current locale")

        finally:
            # Re-apply locale and getpass information
            createsuperuser.getpass = old_getpass
            locale.getdefaultlocale = old_getdefaultlocale

        # If we were successful, a user should have been created
        u = User.objects.get(username="nolocale@somewhere.org")
        self.assertEqual(u.email, 'nolocale@somewhere.org')
>>>>>>> 26e0ba07
<|MERGE_RESOLUTION|>--- conflicted
+++ resolved
@@ -1,18 +1,10 @@
-<<<<<<< HEAD
-from django.test import TestCase
-from django.contrib.auth.models import User, AnonymousUser
-from django.core.management import call_command
-from StringIO import StringIO
-=======
 import locale
-import traceback
 
 from django.contrib.auth.management.commands import createsuperuser
 from django.contrib.auth.models import User, AnonymousUser
 from django.core.management import call_command
 from django.test import TestCase
 from django.utils.six import StringIO
->>>>>>> 26e0ba07
 
 
 class BasicTestCase(TestCase):
@@ -70,9 +62,6 @@
         super = User.objects.create_superuser('super', 'super@example.com', 'super')
         self.assertTrue(super.is_superuser)
         self.assertTrue(super.is_active)
-<<<<<<< HEAD
-        self.assertTrue(super.is_staff)
-=======
         self.assertTrue(super.is_staff)
 
     def test_createsuperuser_management_command(self):
@@ -108,7 +97,6 @@
         self.assertEqual(u.email, 'joe2@somewhere.org')
         self.assertFalse(u.has_usable_password())
 
-
         new_io = StringIO()
         call_command("createsuperuser",
             interactive=False,
@@ -134,15 +122,21 @@
 
             # Temporarily replace getpass to allow interactive code to be used
             # non-interactively
-            class mock_getpass: pass
+            class mock_getpass:
+                pass
             mock_getpass.getpass = staticmethod(lambda p=None: "nopasswd")
             createsuperuser.getpass = mock_getpass
 
             # Call the command in this new environment
             new_io = StringIO()
-            call_command("createsuperuser", interactive=True, username="nolocale@somewhere.org", email="nolocale@somewhere.org", stdout=new_io)
+            call_command("createsuperuser",
+                interactive=True,
+                username="nolocale@somewhere.org",
+                email="nolocale@somewhere.org",
+                stdout=new_io
+            )
 
-        except TypeError as e:
+        except TypeError:
             self.fail("createsuperuser fails if the OS provides no information about the current locale")
 
         finally:
@@ -152,5 +146,4 @@
 
         # If we were successful, a user should have been created
         u = User.objects.get(username="nolocale@somewhere.org")
-        self.assertEqual(u.email, 'nolocale@somewhere.org')
->>>>>>> 26e0ba07
+        self.assertEqual(u.email, 'nolocale@somewhere.org')
"""
Creates permissions for all installed apps that need permissions.
"""
from __future__ import unicode_literals

import getpass
import locale
import unicodedata

from django.contrib.auth import models as auth_app, get_user_model
from django.core import exceptions
from django.db.models import get_models, signals
<<<<<<< HEAD
=======
from django.contrib.auth.models import User
from django.utils.six.moves import input
>>>>>>> 26e0ba07


def _get_permission_codename(action, opts):
    return '%s_%s' % (action, opts.object_name.lower())


def _get_all_permissions(opts):
    "Returns (codename, name) for all permissions in the given opts."
    perms = []
    for action in ('add', 'change', 'delete'):
        perms.append((_get_permission_codename(action, opts), 'Can %s %s' % (action, opts.verbose_name_raw)))
    return perms + list(opts.permissions)


def create_permissions(app, created_models, verbosity, **kwargs):
    from django.contrib.contenttypes.models import ContentType

    app_models = get_models(app)

    # This will hold the permissions we're looking for as
    # (content_type, (codename, name))
    searched_perms = list()
    # The codenames and ctypes that should exist.
    ctypes = set()
    for klass in app_models:
        ctype = ContentType.objects.get_for_model(klass)
        ctypes.add(ctype)
        for perm in _get_all_permissions(klass._meta):
            searched_perms.append((ctype, perm))

    # Find all the Permissions that have a context_type for a model we're
    # looking for.  We don't need to check for codenames since we already have
    # a list of the ones we're going to create.
    all_perms = set(auth_app.Permission.objects.filter(
        content_type__in=ctypes,
    ).values_list(
        "content_type", "codename"
    ))

    objs = [
        auth_app.Permission(codename=codename, name=name, content_type=ctype)
        for ctype, (codename, name) in searched_perms
        if (ctype.pk, codename) not in all_perms
    ]
    auth_app.Permission.objects.bulk_create(objs)
    if verbosity >= 2:
        for obj in objs:
            print("Adding permission '%s'" % obj)


def create_superuser(app, created_models, verbosity, db, **kwargs):
    from django.core.management import call_command

    UserModel = get_user_model()

    if UserModel in created_models and kwargs.get('interactive', True):
        msg = ("\nYou just installed Django's auth system, which means you "
            "don't have any superusers defined.\nWould you like to create one "
            "now? (yes/no): ")
        confirm = input(msg)
        while 1:
            if confirm not in ('yes', 'no'):
                confirm = input('Please enter either "yes" or "no": ')
                continue
            if confirm == 'yes':
                call_command("createsuperuser", interactive=True, database=db)
            break


def get_system_username():
    """
    Try to determine the current system user's username.

    :returns: The username as a unicode string, or an empty string if the
        username could not be determined.
    """
    default_locale = locale.getdefaultlocale()[1]
    if default_locale:
        try:
            return getpass.getuser().decode(default_locale)
        except (ImportError, KeyError, UnicodeDecodeError):
            # KeyError will be raised by os.getpwuid() (called by getuser())
            # if there is no corresponding entry in the /etc/passwd file
            # (a very restricted chroot environment, for example).
            # UnicodeDecodeError - preventive treatment for non-latin Windows.
            pass
    return ''


def get_default_username(check_db=True):
    """
    Try to determine the current system user's username to use as a default.

    :param check_db: If ``True``, requires that the username does not match an
        existing ``auth.User`` (otherwise returns an empty string).
    :returns: The username, or an empty string if no username can be
        determined.
    """
    # If the User model has been swapped out, we can't make any assumptions
    # about the default user name.
    if auth_app.User._meta.swapped:
        return ''

    default_username = get_system_username()
    try:
        default_username = unicodedata.normalize('NFKD', default_username)\
            .encode('ascii', 'ignore').decode('ascii').replace(' ', '').lower()
    except UnicodeDecodeError:
        return ''

    # Run the username validator
    try:
        auth_app.User._meta.get_field('username').run_validators(default_username)
    except exceptions.ValidationError:
        return ''

    # Don't return the default username if it is already taken.
    if check_db and default_username:
        try:
            auth_app.User.objects.get(username=default_username)
        except auth_app.User.DoesNotExist:
            pass
        else:
            return ''
    return default_username

signals.post_syncdb.connect(create_permissions,
    dispatch_uid="django.contrib.auth.management.create_permissions")
signals.post_syncdb.connect(create_superuser,
    sender=auth_app, dispatch_uid="django.contrib.auth.management.create_superuser")<|MERGE_RESOLUTION|>--- conflicted
+++ resolved
@@ -10,11 +10,7 @@
 from django.contrib.auth import models as auth_app, get_user_model
 from django.core import exceptions
 from django.db.models import get_models, signals
-<<<<<<< HEAD
-=======
-from django.contrib.auth.models import User
 from django.utils.six.moves import input
->>>>>>> 26e0ba07
 
 
 def _get_permission_codename(action, opts):

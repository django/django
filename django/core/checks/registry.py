--- conflicted
+++ resolved
@@ -13,11 +13,8 @@
     caches = 'caches'
     compatibility = 'compatibility'
     database = 'database'
-<<<<<<< HEAD
     email = 'email'
-=======
     files = 'files'
->>>>>>> 4372233e
     models = 'models'
     security = 'security'
     signals = 'signals'

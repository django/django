import asyncio
import logging
import sys
import tempfile
import traceback
from contextlib import aclosing

from asgiref.sync import ThreadSensitiveContext, sync_to_async

from django.conf import settings
from django.core import signals
from django.core.exceptions import RequestAborted, RequestDataTooBig
from django.core.handlers import base
from django.http import (
    FileResponse,
    HttpRequest,
    HttpResponse,
    HttpResponseBadRequest,
    HttpResponseServerError,
    QueryDict,
    parse_cookie,
)
from django.urls import set_script_prefix
from django.utils.functional import cached_property

logger = logging.getLogger("django.request")


def get_script_prefix(scope):
    """
    Return the script prefix to use from either the scope or a setting.
    """
    if settings.FORCE_SCRIPT_NAME:
        return settings.FORCE_SCRIPT_NAME
    return scope.get("root_path", "") or ""


class ASGIRequest(HttpRequest):
    """
    Custom request subclass that decodes from an ASGI-standard request dict
    and wraps request body handling.
    """

    # Number of seconds until a Request gives up on trying to read a request
    # body and aborts.
    body_receive_timeout = 60

    def __init__(self, scope, body_file):
        self.scope = scope
        self._post_parse_error = False
        self._read_started = False
        self.resolver_match = None
        self.path = scope["path"]
        self.script_name = get_script_prefix(scope)
        if self.script_name:
            # TODO: Better is-prefix checking, slash handling?
            self.path_info = scope["path"].removeprefix(self.script_name)
        else:
            self.path_info = scope["path"]
        # HTTP basics.
        self.method = self.scope["method"].upper()
        # Ensure query string is encoded correctly.
        query_string = self.scope.get("query_string", "")
        if isinstance(query_string, bytes):
            query_string = query_string.decode()
        self.META = {
            "REQUEST_METHOD": self.method,
            "QUERY_STRING": query_string,
            "SCRIPT_NAME": self.script_name,
            "PATH_INFO": self.path_info,
            # WSGI-expecting code will need these for a while
            "wsgi.multithread": True,
            "wsgi.multiprocess": True,
        }
        if self.scope.get("client"):
            self.META["REMOTE_ADDR"] = self.scope["client"][0]
            self.META["REMOTE_HOST"] = self.META["REMOTE_ADDR"]
            self.META["REMOTE_PORT"] = self.scope["client"][1]
        if self.scope.get("server"):
            self.META["SERVER_NAME"] = self.scope["server"][0]
            self.META["SERVER_PORT"] = str(self.scope["server"][1])
        else:
            self.META["SERVER_NAME"] = "unknown"
            self.META["SERVER_PORT"] = "0"
        # Headers go into META.
        for name, value in self.scope.get("headers", []):
            name = name.decode("latin1")
            if name == "content-length":
                corrected_name = "CONTENT_LENGTH"
            elif name == "content-type":
                corrected_name = "CONTENT_TYPE"
            else:
                corrected_name = "HTTP_%s" % name.upper().replace("-", "_")
            # HTTP/2 say only ASCII chars are allowed in headers, but decode
            # latin1 just in case.
            value = value.decode("latin1")
            if corrected_name in self.META:
                value = self.META[corrected_name] + "," + value
            self.META[corrected_name] = value
        # Pull out request encoding, if provided.
        self._set_content_type_params(self.META)
        # Directly assign the body file to be our stream.
        self._stream = body_file
        # Other bits.
        self.resolver_match = None

    @cached_property
    def GET(self):
        return QueryDict(self.META["QUERY_STRING"])

    def _get_scheme(self):
        return self.scope.get("scheme") or super()._get_scheme()

    def _get_post(self):
        if not hasattr(self, "_post"):
            self._load_post_and_files()
        return self._post

    def _set_post(self, post):
        self._post = post

    def _get_files(self):
        if not hasattr(self, "_files"):
            self._load_post_and_files()
        return self._files

    POST = property(_get_post, _set_post)
    FILES = property(_get_files)

    @cached_property
    def COOKIES(self):
        return parse_cookie(self.META.get("HTTP_COOKIE", ""))

    def close(self):
        super().close()
        self._stream.close()


class ASGIHandler(base.BaseHandler):
    """Handler for ASGI requests."""

    request_class = ASGIRequest
    # Size to chunk response bodies into for multiple response messages.
    chunk_size = 2**16

    def __init__(self):
        super().__init__()
        self.load_middleware(is_async=True)

    async def __call__(self, scope, receive, send):
        """
        Async entrypoint - parses the request and hands off to get_response.
        """
        # Serve only HTTP connections.
        # FIXME: Allow to override this.
        if scope["type"] != "http":
            raise ValueError(
                "Django can only handle ASGI/HTTP connections, not %s." % scope["type"]
            )

        async with ThreadSensitiveContext():
            await self.handle(scope, receive, send)

    async def handle(self, scope, receive, send):
        """
        Handles the ASGI request. Called via the __call__ method.
        """
        # Receive the HTTP request body as a stream object.
        try:
            body_file = await self.read_body(receive)
        except RequestAborted:
            return
        # Request is complete and can be served.
        set_script_prefix(get_script_prefix(scope))
        await signals.request_started.asend(sender=self.__class__, scope=scope)
        # Get the request and check for basic issues.
        request, error_response = self.create_request(scope, body_file)
        if request is None:
            body_file.close()
            await self.send_response(error_response, send)
            await sync_to_async(error_response.close)()
            return

        async def process_request(request, send):
            response = await self.run_get_response(request)
            try:
                await self.send_response(response, send)
            except asyncio.CancelledError:
                # Client disconnected during send_response (ignore exception).
                pass

            return response

        # Try to catch a disconnect while getting response.
        tasks = [
            # Check the status of these tasks and (optionally) terminate them
            # in this order. The listen_for_disconnect() task goes first
            # because it should not raise unexpected errors that would prevent
            # us from cancelling process_request().
            asyncio.create_task(self.listen_for_disconnect(receive)),
            asyncio.create_task(process_request(request, send)),
        ]
        await asyncio.wait(tasks, return_when=asyncio.FIRST_COMPLETED)
        # Now wait on both tasks (they may have both finished by now).
        for task in tasks:
            if task.done():
                try:
                    task.result()
                except RequestAborted:
                    # Ignore client disconnects.
                    pass
                except AssertionError:
                    body_file.close()
                    raise
            else:
                # Allow views to handle cancellation.
                task.cancel()
                try:
                    await task
                except asyncio.CancelledError:
                    # Task re-raised the CancelledError as expected.
                    pass

        try:
            response = tasks[1].result()
        except asyncio.CancelledError:
            await signals.request_finished.asend(sender=self.__class__)
        else:
            await sync_to_async(response.close)()

        body_file.close()

    async def listen_for_disconnect(self, receive):
        """Listen for disconnect from the client."""
        message = await receive()
        if message["type"] == "http.disconnect":
            raise RequestAborted()
        # This should never happen.
        assert False, "Invalid ASGI message after request body: %s" % message["type"]

    async def run_get_response(self, request):
        """Get async response."""
        # Use the async mode of BaseHandler.
        response = await self.get_response_async(request)
        response._handler_class = self.__class__
        # Increase chunk size on file responses (ASGI servers handles low-level
        # chunking).
        if isinstance(response, FileResponse):
            response.block_size = self.chunk_size
        return response

    async def read_body(self, receive):
        """Reads an HTTP body from an ASGI connection."""
        # Use the tempfile that auto rolls-over to a disk file as it fills up.
        body_file = tempfile.SpooledTemporaryFile(
            max_size=settings.FILE_UPLOAD_MAX_MEMORY_SIZE, mode="w+b"
        )

        # async_safe version
        async_write = sync_to_async(body_file.write, thread_sensitive=False)

        while True:
            message = await receive()
            if message["type"] == "http.disconnect":
                body_file.close()
                # Early client disconnect.
                raise RequestAborted()
            # Add a body chunk from the message, if provided.
            if "body" in message:
<<<<<<< HEAD
                await async_write(message["body"])
=======
                on_disk = getattr(body_file, "_rolled", False)
                if on_disk:
                    async_write = sync_to_async(
                        body_file.write,
                        thread_sensitive=False,
                    )
                    await async_write(message["body"])
                else:
                    body_file.write(message["body"])

>>>>>>> 994dc6d8
            # Quit out if that's the end.
            if not message.get("more_body", False):
                break
        body_file.seek(0)
        return body_file

    def create_request(self, scope, body_file):
        """
        Create the Request object and returns either (request, None) or
        (None, response) if there is an error response.
        """
        try:
            return self.request_class(scope, body_file), None
        except UnicodeDecodeError:
            logger.warning(
                "Bad Request (UnicodeDecodeError)",
                exc_info=sys.exc_info(),
                extra={"status_code": 400},
            )
            return None, HttpResponseBadRequest()
        except RequestDataTooBig:
            return None, HttpResponse("413 Payload too large", status=413)

    def handle_uncaught_exception(self, request, resolver, exc_info):
        """Last-chance handler for exceptions."""
        # There's no WSGI server to catch the exception further up
        # if this fails, so translate it into a plain text response.
        try:
            return super().handle_uncaught_exception(request, resolver, exc_info)
        except Exception:
            return HttpResponseServerError(
                traceback.format_exc() if settings.DEBUG else "Internal Server Error",
                content_type="text/plain",
            )

    async def send_response(self, response, send):
        """Encode and send a response out over ASGI."""
        # Collect cookies into headers. Have to preserve header case as there
        # are some non-RFC compliant clients that require e.g. Content-Type.
        response_headers = []
        for header, value in response.items():
            if isinstance(header, str):
                header = header.encode("ascii")
            if isinstance(value, str):
                value = value.encode("latin1")
            response_headers.append((bytes(header), bytes(value)))
        for c in response.cookies.values():
            response_headers.append(
                (b"Set-Cookie", c.output(header="").encode("ascii").strip())
            )
        # Initial response message.
        await send(
            {
                "type": "http.response.start",
                "status": response.status_code,
                "headers": response_headers,
            }
        )
        # Streaming responses need to be pinned to their iterator.
        if response.streaming:
            # - Consume via `__aiter__` and not `streaming_content` directly, to
            #   allow mapping of a sync iterator.
            # - Use aclosing() when consuming aiter. See
            #   https://github.com/python/cpython/commit/6e8dcdaaa49d4313bf9fab9f9923ca5828fbb10e
            async with aclosing(aiter(response)) as content:
                async for part in content:
                    for chunk, _ in self.chunk_bytes(part):
                        await send(
                            {
                                "type": "http.response.body",
                                "body": chunk,
                                # Ignore "more" as there may be more parts; instead,
                                # use an empty final closing message with False.
                                "more_body": True,
                            }
                        )
            # Final closing message.
            await send({"type": "http.response.body"})
        # Other responses just need chunking.
        else:
            # Yield chunks of response.
            for chunk, last in self.chunk_bytes(response.content):
                await send(
                    {
                        "type": "http.response.body",
                        "body": chunk,
                        "more_body": not last,
                    }
                )

    @classmethod
    def chunk_bytes(cls, data):
        """
        Chunks some data up so it can be sent in reasonable size messages.
        Yields (chunk, last_chunk) tuples.
        """
        position = 0
        if not data:
            yield data, True
            return
        while position < len(data):
            yield (
                data[position : position + cls.chunk_size],
                (position + cls.chunk_size) >= len(data),
            )
            position += cls.chunk_size<|MERGE_RESOLUTION|>--- conflicted
+++ resolved
@@ -267,9 +267,6 @@
                 raise RequestAborted()
             # Add a body chunk from the message, if provided.
             if "body" in message:
-<<<<<<< HEAD
-                await async_write(message["body"])
-=======
                 on_disk = getattr(body_file, "_rolled", False)
                 if on_disk:
                     async_write = sync_to_async(
@@ -280,7 +277,6 @@
                 else:
                     body_file.write(message["body"])
 
->>>>>>> 994dc6d8
             # Quit out if that's the end.
             if not message.get("more_body", False):
                 break

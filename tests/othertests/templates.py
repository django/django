<<<<<<< HEAD
from django.core import template, template_loader
from django.utils.translation import activate, deactivate
=======
from django.core import template
from django.core.template import loader
>>>>>>> 083b4f90

# Helper objects for template tests
class SomeClass:
    def __init__(self):
        self.otherclass = OtherClass()

    def method(self):
        return "SomeClass.method"

    def method2(self, o):
        return o

class OtherClass:
    def method(self):
        return "OtherClass.method"

# SYNTAX --
# 'template_name': ('template contents', 'context dict', 'expected string output' or Exception class)
TEMPLATE_TESTS = {

    ### BASIC SYNTAX ##########################################################

    # Plain text should go through the template parser untouched
    'basic-syntax01': ("something cool", {}, "something cool"),

    # Variables should be replaced with their value in the current context
    'basic-syntax02': ("{{ headline }}", {'headline':'Success'}, "Success"),

    # More than one replacement variable is allowed in a template
    'basic-syntax03': ("{{ first }} --- {{ second }}", {"first" : 1, "second" : 2}, "1 --- 2"),

    # Fail silently when a variable is not found in the current context
    'basic-syntax04': ("as{{ missing }}df", {}, "asdf"),

    # A variable may not contain more than one word
    'basic-syntax06': ("{{ multi word variable }}", {}, template.TemplateSyntaxError),

    # Raise TemplateSyntaxError for empty variable tags
    'basic-syntax07': ("{{ }}",        {}, template.TemplateSyntaxError),
    'basic-syntax08': ("{{        }}", {}, template.TemplateSyntaxError),

    # Attribute syntax allows a template to call an object's attribute
    'basic-syntax09': ("{{ var.method }}", {"var": SomeClass()}, "SomeClass.method"),

    # Multiple levels of attribute access are allowed
    'basic-syntax10': ("{{ var.otherclass.method }}", {"var": SomeClass()}, "OtherClass.method"),

    # Fail silently when a variable's attribute isn't found
    'basic-syntax11': ("{{ var.blech }}", {"var": SomeClass()}, ""),

    # Raise TemplateSyntaxError when trying to access a variable beginning with an underscore
    'basic-syntax12': ("{{ var.__dict__ }}", {"var": SomeClass()}, template.TemplateSyntaxError),

    # Raise TemplateSyntaxError when trying to access a variable containing an illegal character
    'basic-syntax13': ("{{ va>r }}", {}, template.TemplateSyntaxError),
    'basic-syntax14': ("{{ (var.r) }}", {}, template.TemplateSyntaxError),
    'basic-syntax15': ("{{ sp%am }}", {}, template.TemplateSyntaxError),
    'basic-syntax16': ("{{ eggs! }}", {}, template.TemplateSyntaxError),
    'basic-syntax17': ("{{ moo? }}", {}, template.TemplateSyntaxError),

    # Attribute syntax allows a template to call a dictionary key's value
    'basic-syntax18': ("{{ foo.bar }}", {"foo" : {"bar" : "baz"}}, "baz"),

    # Fail silently when a variable's dictionary key isn't found
    'basic-syntax19': ("{{ foo.spam }}", {"foo" : {"bar" : "baz"}}, ""),

    # Fail silently when accessing a non-simple method
    'basic-syntax20': ("{{ var.method2 }}", {"var": SomeClass()}, ""),

    # Basic filter usage
    'basic-syntax21': ("{{ var|upper }}", {"var": "Django is the greatest!"}, "DJANGO IS THE GREATEST!"),

    # Chained filters
    'basic-syntax22': ("{{ var|upper|lower }}", {"var": "Django is the greatest!"}, "django is the greatest!"),

    # Raise TemplateSyntaxError for space between a variable and filter pipe
    'basic-syntax23': ("{{ var |upper }}", {}, template.TemplateSyntaxError),

    # Raise TemplateSyntaxError for space after a filter pipe
    'basic-syntax24': ("{{ var| upper }}", {}, template.TemplateSyntaxError),

    # Raise TemplateSyntaxError for a nonexistent filter
    'basic-syntax25': ("{{ var|does_not_exist }}", {}, template.TemplateSyntaxError),

    # Raise TemplateSyntaxError when trying to access a filter containing an illegal character
    'basic-syntax26': ("{{ var|fil(ter) }}", {}, template.TemplateSyntaxError),

    # Raise TemplateSyntaxError for invalid block tags
    'basic-syntax27': ("{% nothing_to_see_here %}", {}, template.TemplateSyntaxError),

    # Raise TemplateSyntaxError for empty block tags
    'basic-syntax28': ("{% %}", {}, template.TemplateSyntaxError),

    # Chained filters, with an argument to the first one
    'basic-syntax29': ('{{ var|removetags:"b i"|upper|lower }}', {"var": "<b><i>Yes</i></b>"}, "yes"),

    ### IF TAG ################################################################
    'if-tag01': ("{% if foo %}yes{% else %}no{% endif %}", {"foo": True}, "yes"),
    'if-tag02': ("{% if foo %}yes{% else %}no{% endif %}", {"foo": False}, "no"),
    'if-tag03': ("{% if foo %}yes{% else %}no{% endif %}", {}, "no"),

    ### COMMENT TAG ###########################################################
    'comment-tag01': ("{% comment %}this is hidden{% endcomment %}hello", {}, "hello"),
    'comment-tag02': ("{% comment %}this is hidden{% endcomment %}hello{% comment %}foo{% endcomment %}", {}, "hello"),

    ### FOR TAG ###############################################################
    'for-tag01': ("{% for val in values %}{{ val }}{% endfor %}", {"values": [1, 2, 3]}, "123"),
    'for-tag02': ("{% for val in values reversed %}{{ val }}{% endfor %}", {"values": [1, 2, 3]}, "321"),
    'for-tag-vars01': ("{% for val in values %}{{ forloop.counter }}{% endfor %}", {"values": [6, 6, 6]}, "123"),
    'for-tag-vars02': ("{% for val in values %}{{ forloop.counter0 }}{% endfor %}", {"values": [6, 6, 6]}, "012"),
    'for-tag-vars03': ("{% for val in values %}{{ forloop.revcounter }}{% endfor %}", {"values": [6, 6, 6]}, "321"),
    'for-tag-vars04': ("{% for val in values %}{{ forloop.revcounter0 }}{% endfor %}", {"values": [6, 6, 6]}, "210"),

    ### IFEQUAL TAG ###########################################################
    'ifequal01': ("{% ifequal a b %}yes{% endifequal %}", {"a": 1, "b": 2}, ""),
    'ifequal02': ("{% ifequal a b %}yes{% endifequal %}", {"a": 1, "b": 1}, "yes"),
    'ifequal03': ("{% ifequal a b %}yes{% else %}no{% endifequal %}", {"a": 1, "b": 2}, "no"),
    'ifequal04': ("{% ifequal a b %}yes{% else %}no{% endifequal %}", {"a": 1, "b": 1}, "yes"),
    'ifequal05': ("{% ifequal a 'test' %}yes{% else %}no{% endifequal %}", {"a": "test"}, "yes"),
    'ifequal06': ("{% ifequal a 'test' %}yes{% else %}no{% endifequal %}", {"a": "no"}, "no"),
    'ifequal07': ('{% ifequal a "test" %}yes{% else %}no{% endifequal %}', {"a": "test"}, "yes"),
    'ifequal08': ('{% ifequal a "test" %}yes{% else %}no{% endifequal %}', {"a": "no"}, "no"),
    'ifequal09': ('{% ifequal a "test" %}yes{% else %}no{% endifequal %}', {}, "no"),
    'ifequal10': ('{% ifequal a b %}yes{% else %}no{% endifequal %}', {}, "yes"),

    ### IFNOTEQUAL TAG ########################################################
    'ifnotequal01': ("{% ifnotequal a b %}yes{% endifnotequal %}", {"a": 1, "b": 2}, "yes"),
    'ifnotequal02': ("{% ifnotequal a b %}yes{% endifnotequal %}", {"a": 1, "b": 1}, ""),
    'ifnotequal03': ("{% ifnotequal a b %}yes{% else %}no{% endifnotequal %}", {"a": 1, "b": 2}, "yes"),
    'ifnotequal04': ("{% ifnotequal a b %}yes{% else %}no{% endifnotequal %}", {"a": 1, "b": 1}, "no"),

    ### INHERITANCE ###########################################################

    # Standard template with no inheritance
    'inheritance01': ("1{% block first %}_{% endblock %}3{% block second %}_{% endblock %}", {}, '1_3_'),

    # Standard two-level inheritance
    'inheritance02': ("{% extends 'inheritance01' %}{% block first %}2{% endblock %}{% block second %}4{% endblock %}", {}, '1234'),

    # Three-level with no redefinitions on third level
    'inheritance03': ("{% extends 'inheritance02' %}", {}, '1234'),

    # Two-level with no redefinitions on second level
    'inheritance04': ("{% extends 'inheritance01' %}", {}, '1_3_'),

    # Two-level with double quotes instead of single quotes
    'inheritance05': ('{% extends "inheritance02" %}', {}, '1234'),

    # Three-level with variable parent-template name
    'inheritance06': ("{% extends foo %}", {'foo': 'inheritance02'}, '1234'),

    # Two-level with one block defined, one block not defined
    'inheritance07': ("{% extends 'inheritance01' %}{% block second %}5{% endblock %}", {}, '1_35'),

    # Three-level with one block defined on this level, two blocks defined next level
    'inheritance08': ("{% extends 'inheritance02' %}{% block second %}5{% endblock %}", {}, '1235'),

    # Three-level with second and third levels blank
    'inheritance09': ("{% extends 'inheritance04' %}", {}, '1_3_'),

    # Three-level with space NOT in a block -- should be ignored
    'inheritance10': ("{% extends 'inheritance04' %}      ", {}, '1_3_'),

    # Three-level with both blocks defined on this level, but none on second level
    'inheritance11': ("{% extends 'inheritance04' %}{% block first %}2{% endblock %}{% block second %}4{% endblock %}", {}, '1234'),

    # Three-level with this level providing one and second level providing the other
    'inheritance12': ("{% extends 'inheritance07' %}{% block first %}2{% endblock %}", {}, '1235'),

    # Three-level with this level overriding second level
    'inheritance13': ("{% extends 'inheritance02' %}{% block first %}a{% endblock %}{% block second %}b{% endblock %}", {}, '1a3b'),

    # A block defined only in a child template shouldn't be displayed
    'inheritance14': ("{% extends 'inheritance01' %}{% block newblock %}NO DISPLAY{% endblock %}", {}, '1_3_'),

    # A block within another block
    'inheritance15': ("{% extends 'inheritance01' %}{% block first %}2{% block inner %}inner{% endblock %}{% endblock %}", {}, '12inner3_'),

    # A block within another block (level 2)
    'inheritance16': ("{% extends 'inheritance15' %}{% block inner %}out{% endblock %}", {}, '12out3_'),

    # {% load %} tag (parent -- setup for exception04)
    'inheritance17': ("{% load testtags %}{% block first %}1234{% endblock %}", {}, '1234'),

    # {% load %} tag (standard usage, without inheritance)
    'inheritance18': ("{% load testtags %}{% echo this that theother %}5678", {}, 'this that theother5678'),

    # {% load %} tag (within a child template)
    'inheritance19': ("{% extends 'inheritance01' %}{% block first %}{% load testtags %}{% echo 400 %}5678{% endblock %}", {}, '140056783_'),

    # Two-level inheritance with {{ block.super }}
    'inheritance20': ("{% extends 'inheritance01' %}{% block first %}{{ block.super }}a{% endblock %}", {}, '1_a3_'),

    # Three-level inheritance with {{ block.super }} from parent
    'inheritance21': ("{% extends 'inheritance02' %}{% block first %}{{ block.super }}a{% endblock %}", {}, '12a34'),

    # Three-level inheritance with {{ block.super }} from grandparent
    'inheritance22': ("{% extends 'inheritance04' %}{% block first %}{{ block.super }}a{% endblock %}", {}, '1_a3_'),

    # Three-level inheritance with {{ block.super }} from parent and grandparent
    'inheritance23': ("{% extends 'inheritance20' %}{% block first %}{{ block.super }}b{% endblock %}", {}, '1_ab3_'),

    ### EXCEPTIONS ############################################################

    # Raise exception for invalid template name
    'exception01': ("{% extends 'nonexistent' %}", {}, template.TemplateSyntaxError),

    # Raise exception for invalid template name (in variable)
    'exception02': ("{% extends nonexistent %}", {}, template.TemplateSyntaxError),

    # Raise exception for extra {% extends %} tags
    'exception03': ("{% extends 'inheritance01' %}{% block first %}2{% endblock %}{% extends 'inheritance16' %}", {}, template.TemplateSyntaxError),

    # Raise exception for custom tags used in child with {% load %} tag in parent, not in child
    'exception04': ("{% extends 'inheritance17' %}{% block first %}{% echo 400 %}5678{% endblock %}", {}, template.TemplateSyntaxError),

    # simple translation of a string delimited by '
    'i18n01': ("{% i18n _('xxxyyyxxx') %}", {}, "xxxyyyxxx"),

    # simple translation of a string delimited by "
    'i18n02': ('{% i18n _("xxxyyyxxx") %}', {}, "xxxyyyxxx"),

    # simple translation of a string delimited by """
    'i18n03': ('{% i18n _("""xxxyyyxxx""") %}', {}, "xxxyyyxxx"),

    # simple translation of a variable
    'i18n04': ('{% i18n _(anton) %}', {'anton': 'xxxyyyxxx'}, "xxxyyyxxx"),

    # simple translation of a variable
    'i18n05': ('{% i18n _(anton|lower) %}', {'anton': 'XXXYYYXXX'}, "xxxyyyxxx"),

    # simple translation of a string with interpolation
    'i18n05': ('{% i18n _("xxx%(anton)sxxx") %}', {'anton': 'yyy'}, "xxxyyyxxx"),

    # simple translation of a string to german
    'i18n07': ('{% i18n _("Page not found") %}', {'LANGUAGE_CODE': 'de'}, "Seite nicht gefunden"),

    # translation of singular form
    'i18n08': ('{% i18n ngettext("singular", "plural", count) %}', {'count': 1}, "singular"),

    # translation of plural form
    'i18n09': ('{% i18n ngettext("singular", "plural", count) %}', {'count': 2}, "plural"),

    # simple non-translation (only marking) of a string to german
    'i18n10': ('{% i18n gettext_noop("Page not found") %}', {'LANGUAGE_CODE': 'de'}, "Page not found"),

    # translation of string without i18n tag
    'i18n11': ('{{ _("blah") }}', {}, "blah"),

    # translation of string without i18n tag but with interpolation
    'i18n12': ('{{ _("blah%(anton)s") }}', {'anton': 'blubb'}, "blahblubb"),

    # translation of a variable with a translated filter
    'i18n13': ('{{ bool|yesno:_("ja,nein") }}', {'bool': True}, 'ja'),

    # translation of a variable with a non-translated filter
    'i18n14': ('{{ bool|yesno:"ja,nein" }}', {'bool': True}, 'ja'),
}

# This replaces the standard template loader.
def test_template_loader(template_name, template_dirs=None):
    try:
        return TEMPLATE_TESTS[template_name][0]
    except KeyError:
        raise template.TemplateDoesNotExist, template_name

def run_tests(verbosity=0, standalone=False):
    loader.load_template_source, old_template_loader = test_template_loader, loader.load_template_source
    failed_tests = []
    tests = TEMPLATE_TESTS.items()
    tests.sort()
    for name, vals in tests:
        if 'LANGUAGE_CODE' in vals[1]:
            activate('*', vals[1]['LANGUAGE_CODE'])
        try:
            output = loader.get_template(name).render(template.Context(vals[1]))
        except Exception, e:
            if e.__class__ == vals[2]:
                if verbosity:
                    print "Template test: %s -- Passed" % name
            else:
                if verbosity:
                    print "Template test: %s -- FAILED. Got %s, exception: %s" % (name, e.__class__, e)
                failed_tests.append(name)
            continue
        if 'LANGUAGE_CODE' in vals[1]:
            deactivate()
        if output == vals[2]:
            if verbosity:
                print "Template test: %s -- Passed" % name
        else:
            if verbosity:
                print "Template test: %s -- FAILED. Expected %r, got %r" % (name, vals[2], output)
            failed_tests.append(name)
    loader.load_template_source = old_template_loader

    if failed_tests and not standalone:
        msg = "Template tests %s failed." % failed_tests
        if not verbosity:
            msg += "  Re-run tests with -v1 to see actual failures"
        raise Exception, msg

if __name__ == "__main__":
    run_tests(1, True)<|MERGE_RESOLUTION|>--- conflicted
+++ resolved
@@ -1,10 +1,6 @@
-<<<<<<< HEAD
-from django.core import template, template_loader
-from django.utils.translation import activate, deactivate
-=======
 from django.core import template
 from django.core.template import loader
->>>>>>> 083b4f90
+from django.utils.translation import activate, deactivate
 
 # Helper objects for template tests
 class SomeClass:

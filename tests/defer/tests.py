from __future__ import unicode_literals

from django.db.models.query_utils import DeferredAttribute, InvalidQuery
from django.test import TestCase

from .models import (Secondary, Primary, Child, BigChild, ChildProxy,
    RelatedWithCustomAux)


class DeferTests(TestCase):
    def assert_delayed(self, obj, num):
        count = 0
        for field in obj._meta.concrete_fields:
            if isinstance(obj.__class__.__dict__.get(field.attname),
                DeferredAttribute):
                count += 1
        self.assertEqual(count, num)

    def test_defer(self):
        # To all outward appearances, instances with deferred fields look the
        # same as normal instances when we examine attribute values. Therefore
        # we test for the number of deferred fields on returned instances (by
        # poking at the internals), as a way to observe what is going on.

        s1 = Secondary.objects.create(first="x1", second="y1")
        p1 = Primary.objects.create(name="p1", value="xx", related=s1)

        qs = Primary.objects.all()

        self.assert_delayed(qs.defer("name")[0], 1)
        self.assert_delayed(qs.only("name")[0], 2)
        self.assert_delayed(qs.defer("related")[0], 1)
        self.assert_delayed(qs.only("name", "value")[0], 1)
        self.assert_delayed(qs.defer("related__first")[0], 0)

        # Using 'pk' with only() should result in 3 deferred fields, namely all
        # of them except the model's primary key see #15494
        self.assert_delayed(qs.only("pk")[0], 3)

        obj = qs.select_related().only("related__first")[0]
        self.assert_delayed(obj, 2)

        self.assertEqual(obj.related_id, s1.pk)

        # You can use 'pk' with reverse foreign key lookups.
        self.assert_delayed(s1.primary_set.all().only('pk')[0], 3)

        self.assert_delayed(qs.defer("name").extra(select={"a": 1})[0], 1)
        self.assert_delayed(qs.extra(select={"a": 1}).defer("name")[0], 1)
        self.assert_delayed(qs.defer("name").defer("value")[0], 2)
        self.assert_delayed(qs.only("name").only("value")[0], 2)
        self.assert_delayed(qs.only("name").defer("value")[0], 2)
        self.assert_delayed(qs.only("name", "value").defer("value")[0], 2)
        self.assert_delayed(qs.defer("name").only("value")[0], 2)

        obj = qs.only()[0]
        self.assert_delayed(qs.defer(None)[0], 0)
        self.assert_delayed(qs.only("name").defer(None)[0], 0)

        # User values() won't defer anything (you get the full list of
        # dictionaries back), but it still works.
        self.assertEqual(qs.defer("name").values()[0], {
            "id": p1.id,
            "name": "p1",
            "value": "xx",
            "related_id": s1.id,
        })
        self.assertEqual(qs.only("name").values()[0], {
            "id": p1.id,
            "name": "p1",
            "value": "xx",
            "related_id": s1.id,
        })

        # Using defer() and only() with get() is also valid.
        self.assert_delayed(qs.defer("name").get(pk=p1.pk), 1)
        self.assert_delayed(qs.only("name").get(pk=p1.pk), 2)

        # When we defer a field and also select_related it, the query is
        # invalid and raises an exception.
        with self.assertRaises(InvalidQuery):
            qs.only("name").select_related("related")[0]
        with self.assertRaises(InvalidQuery):
            qs.defer("related").select_related("related")[0]

        # With a depth-based select_related, all deferred ForeignKeys are
        # deferred instead of traversed.
        with self.assertNumQueries(3):
            obj = qs.defer("related").select_related()[0]
            self.assert_delayed(obj, 1)
            self.assertEqual(obj.related.id, s1.pk)

        # Saving models with deferred fields is possible (but inefficient,
        # since every field has to be retrieved first).
        obj = Primary.objects.defer("value").get(name="p1")
        obj.name = "a new name"
        obj.save()
        self.assertQuerysetEqual(
            Primary.objects.all(), [
                "a new name",
            ],
            lambda p: p.name
        )

        # Regression for #10572 - A subclass with no extra fields can defer
        # fields from the base class
        Child.objects.create(name="c1", value="foo", related=s1)
        # You can defer a field on a baseclass when the subclass has no fields
        obj = Child.objects.defer("value").get(name="c1")
        self.assert_delayed(obj, 1)
        self.assertEqual(obj.name, "c1")
        self.assertEqual(obj.value, "foo")
        obj.name = "c2"
        obj.save()

        # You can retrive a single column on a base class with no fields
        obj = Child.objects.only("name").get(name="c2")
        self.assert_delayed(obj, 3)
        self.assertEqual(obj.name, "c2")
        self.assertEqual(obj.value, "foo")
        obj.name = "cc"
        obj.save()

        BigChild.objects.create(name="b1", value="foo", related=s1, other="bar")
        # You can defer a field on a baseclass
        obj = BigChild.objects.defer("value").get(name="b1")
        self.assert_delayed(obj, 1)
        self.assertEqual(obj.name, "b1")
        self.assertEqual(obj.value, "foo")
        self.assertEqual(obj.other, "bar")
        obj.name = "b2"
        obj.save()

        # You can defer a field on a subclass
        obj = BigChild.objects.defer("other").get(name="b2")
        self.assert_delayed(obj, 1)
        self.assertEqual(obj.name, "b2")
        self.assertEqual(obj.value, "foo")
        self.assertEqual(obj.other, "bar")
        obj.name = "b3"
        obj.save()

        # You can retrieve a single field on a baseclass
        obj = BigChild.objects.only("name").get(name="b3")
        self.assert_delayed(obj, 4)
        self.assertEqual(obj.name, "b3")
        self.assertEqual(obj.value, "foo")
        self.assertEqual(obj.other, "bar")
        obj.name = "b4"
        obj.save()

        # You can retrieve a single field on a baseclass
        obj = BigChild.objects.only("other").get(name="b4")
        self.assert_delayed(obj, 4)
        self.assertEqual(obj.name, "b4")
        self.assertEqual(obj.value, "foo")
        self.assertEqual(obj.other, "bar")
        obj.name = "bb"
        obj.save()

    def test_defer_proxy(self):
        """
        Ensure select_related together with only on a proxy model behaves
        as expected. See #17876.
        """
        related = Secondary.objects.create(first='x1', second='x2')
        ChildProxy.objects.create(name='p1', value='xx', related=related)
        children = ChildProxy.objects.all().select_related().only('id', 'name')
        self.assertEqual(len(children), 1)
        child = children[0]
        self.assert_delayed(child, 2)
        self.assertEqual(child.name, 'p1')
        self.assertEqual(child.value, 'xx')

    def test_defer_inheritance_pk_chaining(self):
        """
        When an inherited model is fetched from the DB, its PK is also fetched.
        When getting the PK of the parent model it is useful to use the already
        fetched parent model PK if it happens to be available. Tests that this
        is done.
        """
        s1 = Secondary.objects.create(first="x1", second="y1")
        bc = BigChild.objects.create(name="b1", value="foo", related=s1,
                                     other="bar")
        bc_deferred = BigChild.objects.only('name').get(pk=bc.pk)
        with self.assertNumQueries(0):
            bc_deferred.id
        self.assertEqual(bc_deferred.pk, bc_deferred.id)

<<<<<<< HEAD
    def test_custom_aux_field(self):
        s = Secondary.objects.create(first='x1', second='y1')
        rel = RelatedWithCustomAux.objects.create(secondary=s)

        r = RelatedWithCustomAux.objects.defer('secondary').get(pk=rel.pk)
        self.assert_delayed(r, 1)
        with self.assertNumQueries(2):
            # We need to fetch the deferred attribute and the related
            # object.
            s2 = r.secondary
        self.assertEqual(s2.pk, s.pk)
=======
    def test_eq(self):
        s1 = Secondary.objects.create(first="x1", second="y1")
        s1_defer = Secondary.objects.only('pk').get(pk=s1.pk)
        self.assertEqual(s1, s1_defer)
        self.assertEqual(s1_defer, s1)
>>>>>>> 57c82f90
<|MERGE_RESOLUTION|>--- conflicted
+++ resolved
@@ -187,7 +187,12 @@
             bc_deferred.id
         self.assertEqual(bc_deferred.pk, bc_deferred.id)
 
-<<<<<<< HEAD
+    def test_eq(self):
+        s1 = Secondary.objects.create(first="x1", second="y1")
+        s1_defer = Secondary.objects.only('pk').get(pk=s1.pk)
+        self.assertEqual(s1, s1_defer)
+        self.assertEqual(s1_defer, s1)
+
     def test_custom_aux_field(self):
         s = Secondary.objects.create(first='x1', second='y1')
         rel = RelatedWithCustomAux.objects.create(secondary=s)
@@ -198,11 +203,4 @@
             # We need to fetch the deferred attribute and the related
             # object.
             s2 = r.secondary
-        self.assertEqual(s2.pk, s.pk)
-=======
-    def test_eq(self):
-        s1 = Secondary.objects.create(first="x1", second="y1")
-        s1_defer = Secondary.objects.only('pk').get(pk=s1.pk)
-        self.assertEqual(s1, s1_defer)
-        self.assertEqual(s1_defer, s1)
->>>>>>> 57c82f90
+        self.assertEqual(s2.pk, s.pk)
--- conflicted
+++ resolved
@@ -298,7 +298,6 @@
                                   height_field='headshot_height',
                                   width_field='headshot_width')
 
-<<<<<<< HEAD
 
 class AllFieldsModel(models.Model):
     big_integer = models.BigIntegerField()
@@ -344,8 +343,6 @@
 
 
 ###############################################################################
-=======
-###############################################################################
 
 
 class UUIDModel(models.Model):
@@ -357,5 +354,4 @@
 
 
 class PrimaryKeyUUIDModel(models.Model):
-    id = models.UUIDField(primary_key=True, default=uuid.uuid4)
->>>>>>> b2aad7b8
+    id = models.UUIDField(primary_key=True, default=uuid.uuid4)